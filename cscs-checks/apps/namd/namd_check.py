--- conflicted
+++ resolved
@@ -11,16 +11,12 @@
 
 class NamdBaseCheck(rfm.RunOnlyRegressionTest):
     def __init__(self, arch, scale, variant):
-<<<<<<< HEAD
         self.descr = f'NAMD check ({arch}, {variant})'
-        self.valid_prog_environs = ['builtin']
-=======
-        self.descr = 'NAMD check (%s, %s)' % (arch, variant)
         if self.current_system.name == 'pilatus':
             self.valid_prog_environs = ['cpeIntel']
         else:
             self.valid_prog_environs = ['builtin']
->>>>>>> 3a39a399
+
         self.modules = ['NAMD']
 
         # Reset sources dir relative to the SCS apps prefix
