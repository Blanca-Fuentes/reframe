--- conflicted
+++ resolved
@@ -106,131 +106,6 @@
         else:
             self.num_tasks = 6
 
-<<<<<<< HEAD
-=======
-    @sanity_function
-    def assert_found_8MB_latency(self):
-        return sn.assert_found(r'^8', self.stdout)
-
-    @run_before('performance')
-    def set_performance_patterns(self):
-        self.perf_patterns = {
-            'latency': sn.extractsingle(r'^8\s+(?P<latency>\S+)',
-                                        self.stdout, 'latency', float)
-        }
-
-
-@rfm.simple_test
-class FlexAlltoallTest(rfm.RegressionTest):
-    valid_systems = ['daint:gpu', 'daint:mc', 'dom:gpu', 'dom:mc',
-                     'arolla:cn', 'arolla:pn', 'tsa:cn', 'tsa:pn']
-    valid_prog_environs = ['PrgEnv-cray']
-    descr = 'Flexible Alltoall OSU test'
-    build_system = 'Make'
-    executable = './osu_alltoall'
-    maintainers = ['RS', 'AJ']
-    num_tasks_per_node = 1
-    num_tasks = 0
-    tags = {'diagnostic', 'ops', 'benchmark', 'craype'}
-
-    @run_after('init')
-    def add_prog_environ(self):
-        if self.current_system.name in ['arolla', 'tsa']:
-            self.exclusive_access = True
-            self.valid_prog_environs = ['PrgEnv-gnu', 'PrgEnv-pgi']
-
-    @run_before('compile')
-    def set_makefile(self):
-        self.build_system.makefile = 'Makefile_alltoall'
-
-    @sanity_function
-    def assert_found_1KB_bw(self):
-        return sn.assert_found(r'^1048576', self.stdout)
-
-
-@rfm.simple_test
-class AllreduceTest(rfm.RegressionTest):
-    variant = parameter(['small'], ['large'])
-    strict_check = False
-    valid_systems = ['daint:gpu', 'daint:mc']
-    descr = 'Allreduce OSU microbenchmark'
-    build_system = 'Make'
-    executable = './osu_allreduce'
-    # The -x option controls the number of warm-up iterations
-    # The -i option controls the number of iterations
-    executable_opts = ['-m', '8', '-x', '1000', '-i', '20000']
-    valid_prog_environs = ['PrgEnv-gnu', 'PrgEnv-nvidia']
-    maintainers = ['RS', 'AJ']
-    tags = {'production', 'benchmark', 'craype'}
-    num_tasks_per_node = 1
-    num_gpus_per_node  = 1
-    extra_resources = {
-        'switches': {
-            'num_switches': 1
-        }
-    }
-
-    @run_after('init')
-    def add_valid_systems(self):
-        if self.variant == 'small':
-            self.valid_systems += ['dom:gpu', 'dom:mc']
-
-    @run_before('compile')
-    def set_makefile(self):
-        self.build_system.makefile = 'Makefile_allreduce'
-
-    @run_before('run')
-    def set_num_tasks(self):
-        self.num_tasks = 6 if self.variant == 'small' else 16
-
-    @sanity_function
-    def assert_found_8MB_latency(self):
-        return sn.assert_found(r'^8', self.stdout)
-
-    @run_before('performance')
-    def set_performance_patterns(self):
-        if self.variant == 'small':
-            self.reference = {
-                'dom:gpu': {
-                    'latency': (5.67, None, 0.05, 'us')
-                },
-                'daint:gpu': {
-                    'latency': (8.66, None, 0.85, 'us')
-                },
-                'daint:mc': {
-                    'latency': (10.90, None, 1.90, 'us')
-                }
-            }
-        else:
-            self.reference = {
-                'daint:gpu': {
-                    'latency': (13.62, None, 1.16, 'us')
-                },
-                'daint:mc': {
-                    'latency': (19.07, None, 1.64, 'us')
-                }
-            }
-        self.perf_patterns = {
-            'latency': sn.extractsingle(r'^8\s+(?P<latency>\S+)',
-                                        self.stdout, 'latency', float)
-        }
-
-
-class P2PBaseTest(rfm.RegressionTest):
-    exclusive_access = True
-    strict_check = False
-    num_tasks = 2
-    num_tasks_per_node = 1
-    descr = 'P2P microbenchmark'
-    build_system = 'Make'
-    maintainers = ['RS', 'AJ']
-    tags = {'production', 'benchmark', 'craype'}
-    extra_resources = {
-        'switches': {
-            'num_switches': 1
-        }
-    }
->>>>>>> 8d419443
 
 class p2p_config_cscs(rfm.RegressionMixin):
     @run_after('init')
@@ -332,7 +207,6 @@
             self.num_gpus_per_node  = 1
             self.variables = {'MPICH_RDMA_ENABLED_CUDA': '1'}
 
-<<<<<<< HEAD
 
 @rfm.simple_test
 class cscs_p2p_bandwidth_gpu_test(osu_pt2pt_bandwidth_check, p2p_config_cscs,
@@ -343,28 +217,12 @@
     executable = 'osu_bw'
     osu_binaries = fixture(build_osu_benchmarks_gpu, scope='environment',
                            variants=cuda_build_variant)
-=======
-@rfm.simple_test
-class G2GBandwidthTest(P2PBaseTest):
-    valid_systems = ['daint:gpu', 'dom:gpu', 'arolla:cn', 'tsa:cn']
-    num_gpus_per_node = 1
-    executable = './p2p_osu_bw'
-    executable_opts = ['-x', '100', '-i', '1000', '-d',
-                       'cuda', 'D', 'D']
->>>>>>> 8d419443
     reference = {
         'dom:gpu': {
             'bw': (8813.09, -0.05, None, 'MB/s')
         },
         'daint:gpu': {
-<<<<<<< HEAD
             'bw': (8765.65, -0.1, None, 'MB/s')
-=======
-            'bw': (8560, -0.10, None, 'MB/s')
-        },
-        '*': {
-            'bw': (0, None, None, 'MB/s')
->>>>>>> 8d419443
         }
     }
 
@@ -382,18 +240,6 @@
             'latency': (5.56, None, 0.1, 'us')
         },
         'daint:gpu': {
-<<<<<<< HEAD
             'latency': (6.8, None, 0.65, 'us')
-=======
-            'latency': (6.82, None, 0.50, 'us')
-        },
-    }
-
-    @run_before('performance')
-    def set_performance_patterns(self):
-        self.perf_patterns = {
-            'latency': sn.extractsingle(r'^8\s+(?P<latency>\S+)',
-                                        self.stdout, 'latency', float)
->>>>>>> 8d419443
         }
     }