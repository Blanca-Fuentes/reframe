import os
import reframe as rfm
import reframe.utility.sanity as sn


@rfm.required_version('>=2.14')
@rfm.simple_test
class GpuDirectAccCheck(rfm.RegressionTest):
    def __init__(self):
        super().__init__()
        self.descr = 'tests gpu-direct for Fortran OpenACC'
<<<<<<< HEAD
        self.valid_systems = ['daint:gpu', 'dom:gpu', 'kesch:cn',
                              'arolla:cn']
=======
        self.valid_systems = ['daint:gpu', 'dom:gpu', 'kesch:cn', 'tiger:gpu']

>>>>>>> 595f4a02
        self.valid_prog_environs = ['PrgEnv-cray', 'PrgEnv-pgi']
        if self.current_system.name in ['daint', 'dom', 'tiger']:
            self.modules = ['craype-accel-nvidia60']
            self.variables = {
                'MPICH_RDMA_ENABLED_CUDA': '1',
            }

            if self.current_system.name in ['tiger']:
                craypath = '%s:$PATH' % os.environ['CRAY_BINUTILS_BIN']
                self.variables['PATH'] = craypath

            self.num_tasks = 2
            self.num_gpus_per_node = 1
            self.num_tasks_per_node = 1
        elif self.current_system.name == 'kesch':
            self.exclusive_access = True
            self.modules = ['cudatoolkit/8.0.61']
            self.variables = {
                'CRAY_ACCEL_TARGET': 'nvidia35',
                'MV2_USE_CUDA': '1',
                'G2G': '1'
            }
            self.num_tasks = 8
            self.num_gpus_per_node = 8
            self.num_tasks_per_node = 8
        elif self.current_system.name == 'arolla':
            self.exclusive_access = True
            self.modules = ['cuda92/toolkit/9.2.88']
            self.variables = {
                'CRAY_ACCEL_TARGET': 'nvidia70',
                'MV2_USE_CUDA': '1',
                'G2G': '1'
            }
            self.num_tasks = 8
            self.num_gpus_per_node = 8
            self.num_tasks_per_node = 8

        self.sourcepath = 'gpu_direct_acc.F90'
        self.build_system = 'SingleSource'
        self.prebuild_cmd = ['module list -l']
        self.sanity_patterns = sn.all([
            sn.assert_found(r'GPU with OpenACC', self.stdout),
            sn.assert_found(r'Result :\s+OK', self.stdout)
        ])
        self.launch_options = []
        self.maintainers = ['AJ', 'VK']
        self.tags = {'production', 'mch', 'craype'}

    def setup(self, partition, environ, **job_opts):
        if environ.name.startswith('PrgEnv-cray'):
            self.build_system.fflags = ['-hacc', '-hnoomp']
        elif environ.name.startswith('PrgEnv-pgi'):
            self.build_system.fflags = ['-acc']
            if self.current_system.name in ['daint', 'dom']:
                self.build_system.fflags += ['-ta=tesla:cc60', '-Mnorpath']
            elif self.current_system.name == 'kesch':
                self.build_system.fflags += ['-ta=tesla:cc35']
            elif self.current_system.name == 'arolla':
                self.build_system.fflags += ['-ta=tesla:cc70']

        super().setup(partition, environ, **job_opts)<|MERGE_RESOLUTION|>--- conflicted
+++ resolved
@@ -9,13 +9,8 @@
     def __init__(self):
         super().__init__()
         self.descr = 'tests gpu-direct for Fortran OpenACC'
-<<<<<<< HEAD
-        self.valid_systems = ['daint:gpu', 'dom:gpu', 'kesch:cn',
+        self.valid_systems = ['daint:gpu', 'dom:gpu', 'kesch:cn', 'tiger:gpu',
                               'arolla:cn']
-=======
-        self.valid_systems = ['daint:gpu', 'dom:gpu', 'kesch:cn', 'tiger:gpu']
-
->>>>>>> 595f4a02
         self.valid_prog_environs = ['PrgEnv-cray', 'PrgEnv-pgi']
         if self.current_system.name in ['daint', 'dom', 'tiger']:
             self.modules = ['craype-accel-nvidia60']
