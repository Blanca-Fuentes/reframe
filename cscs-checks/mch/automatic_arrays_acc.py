import reframe as rfm
import reframe.utility.sanity as sn


@rfm.simple_test
class AutomaticArraysCheck(rfm.RegressionTest):
    def __init__(self):
        super().__init__()
<<<<<<< HEAD
        self.valid_systems = ['daint:gpu', 'dom:gpu', 'tiger:gpu', 
                              'kesch:cn', 'arolla:cn']
        self.valid_prog_environs = ['PrgEnv-cray', 'PrgEnv-cce', 'PrgEnv-pgi']
=======
        self.valid_systems = ['daint:gpu', 'dom:gpu', 'kesch:cn', 'tiger:gpu']
        self.valid_prog_environs = ['PrgEnv-cray', 'PrgEnv-pgi']
>>>>>>> 595f4a02
        if self.current_system.name in ['daint', 'dom', 'tiger']:
            self.modules = ['craype-accel-nvidia60']
        elif self.current_system.name == 'kesch':
            self.exclusive_access = True
            self.modules = ['cudatoolkit/8.0.61']
            # FIXME: workaround -- the variable should not be needed since
            # there is no GPUdirect in this check
            self.variables = {
                'CRAY_ACCEL_TARGET': 'nvidia35',
                'MV2_USE_CUDA': '1'
            }
        elif self.current_system.name == 'arolla':
            self.exclusive_access = True
            self.variables = {
                'CRAY_ACCEL_TARGET': 'nvidia70',
                'MV2_USE_CUDA': '1'
            }
        # This tets requires an MPI compiler, although it uses a single task
        self.num_tasks = 1
        self.num_gpus_per_node = 1
        self.num_tasks_per_node = 1
        self.sourcepath = 'automatic_arrays_OpenACC.F90'
        self.build_system = 'SingleSource'
        self.build_system.fflags = ['-O2']
        self.sanity_patterns = sn.assert_found(r'Result: ', self.stdout)
        self.perf_patterns = {
            'time': sn.extractsingle(r'Timing:\s+(?P<time>\S+)',
                                     self.stdout, 'time', float)
        }

        self.arrays_reference = {
            'PrgEnv-cray': {
                'daint:gpu': {'time': (5.7E-05, None, 0.15)},
                'dom:gpu': {'time': (5.7E-05, None, 0.15)},
                'kesch:cn': {'time': (2.9E-04, None, 0.15)},
            },
            'PrgEnv-cce': {
                'arolla:cn': {'time': (2.9E-04, None, 0.15)},
            },
            'PrgEnv-pgi': {
                'daint:gpu': {'time': (7.5E-05, None, 0.15)},
                'dom:gpu': {'time': (7.5e-05, None, 0.15)},
                'kesch:cn': {'time': (1.4E-04, None, 0.15)},
                'arolla:cn': {'time': (1.4E-04, None, 0.15)},
            }
        }

        self.maintainers = ['AJ', 'VK']
        self.tags = {'production', 'mch', 'craype'}

    def setup(self, partition, environ, **job_opts):
        if environ.name.startswith('PrgEnv-cray'):
            envname = 'PrgEnv-cray'
            self.build_system.fflags += ['-hacc', '-hnoomp']
        elif environ.name.startswith('PrgEnv-cce'):
            envname = 'PrgEnv-cce'
            self.build_system.fflags += ['-hacc', '-hnoomp']
        elif environ.name.startswith('PrgEnv-pgi'):
            envname = 'PrgEnv-pgi'
            self.build_system.fflags += ['-acc']
            if self.current_system.name == 'kesch':
                self.build_system.fflags += ['-ta=tesla,cc35']
            elif self.current_system.name == 'arolla':
                self.build_system.fflags += ['-ta=tesla,cc70']
            elif self.current_system.name in ['daint', 'dom', 'tiger']:
                self.build_system.fflags += ['-ta=tesla,cc60', '-Mnorpath']
        else:
            envname = environ.name

        self.reference = self.arrays_reference[envname]
        super().setup(partition, environ, **job_opts)<|MERGE_RESOLUTION|>--- conflicted
+++ resolved
@@ -6,14 +6,9 @@
 class AutomaticArraysCheck(rfm.RegressionTest):
     def __init__(self):
         super().__init__()
-<<<<<<< HEAD
-        self.valid_systems = ['daint:gpu', 'dom:gpu', 'tiger:gpu', 
-                              'kesch:cn', 'arolla:cn']
+        self.valid_systems = ['daint:gpu', 'dom:gpu', 'kesch:cn', 'tiger:gpu',
+                              'arolla:cn']
         self.valid_prog_environs = ['PrgEnv-cray', 'PrgEnv-cce', 'PrgEnv-pgi']
-=======
-        self.valid_systems = ['daint:gpu', 'dom:gpu', 'kesch:cn', 'tiger:gpu']
-        self.valid_prog_environs = ['PrgEnv-cray', 'PrgEnv-pgi']
->>>>>>> 595f4a02
         if self.current_system.name in ['daint', 'dom', 'tiger']:
             self.modules = ['craype-accel-nvidia60']
         elif self.current_system.name == 'kesch':
