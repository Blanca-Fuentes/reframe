--- conflicted
+++ resolved
@@ -5,10 +5,6 @@
 
 import pytest
 
-<<<<<<< HEAD
-import reframe as rfm
-=======
->>>>>>> 114b4b39
 import reframe.core.meta as meta
 import reframe.core.deferrable as deferrable
 
@@ -18,7 +14,9 @@
     class Foo(metaclass=meta.RegressionTestMeta):
         pass
 
-<<<<<<< HEAD
+    yield Foo
+
+
 def test_class_attr_access():
     '''Test that `__getattr__` avoids infinite recursion.'''
     def my_test(key):
@@ -35,22 +33,13 @@
     my_test('_rfm_param_space')
 
 
-def test_directives():
-=======
-    yield Foo
-
 def test_directives(MyMeta):
->>>>>>> 114b4b39
     '''Test that directives are not available as instance attributes.'''
 
     def ext_fn(x):
         pass
 
-<<<<<<< HEAD
-    class MyTest(metaclass=meta.RegressionTestMeta):
-=======
     class MyTest(MyMeta):
->>>>>>> 114b4b39
         p = parameter()
         v = variable(int)
         bind(ext_fn, name='ext')
@@ -79,11 +68,7 @@
 
     ext_fn._rfm_foo = True
 
-<<<<<<< HEAD
-    class MyTest(metaclass=meta.RegressionTestMeta):
-=======
     class MyTest(MyMeta):
->>>>>>> 114b4b39
         bind(ext_fn)
         bind(ext_fn, name='ext')
 
