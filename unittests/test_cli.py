--- conflicted
+++ resolved
@@ -896,14 +896,9 @@
 
 def test_repeat_option(run_reframe, run_action):
     returncode, stdout, stderr = run_reframe(
-<<<<<<< HEAD
-        more_options=['--repeat', '2', '-n', 'HelloTest'],
+        more_options=['--repeat', '2', '-n', '^HelloTest'],
         checkpath=['unittests/resources/checks/hellocheck.py'],
         action=run_action
-=======
-        more_options=['--repeat', '2', '-n', '^HelloTest'],
-        checkpath=['unittests/resources/checks/hellocheck.py']
->>>>>>> 088207c7
     )
     assert 'Traceback' not in stdout
     assert 'Traceback' not in stderr
@@ -1095,13 +1090,8 @@
         system='sys0',
         environs=[],
         checkpath=['unittests/resources/checks_unlisted/distribute.py'],
-<<<<<<< HEAD
-        more_options=['-n', 'Complex', '--distribute=idle'],
-        action=run_action
-=======
-        action='run',
-        more_options=['-n', '^Complex', '--distribute=idle']
->>>>>>> 088207c7
+        more_options=['-n', '^Complex', '--distribute=idle'],
+        action=run_action
     )
     assert returncode == 0
     assert 'Ran 10/10 test case(s)' in stdout
