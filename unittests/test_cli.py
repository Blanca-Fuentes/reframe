# Copyright 2016-2020 Swiss National Supercomputing Centre (CSCS/ETH Zurich)
# ReFrame Project Developers. See the top-level LICENSE file for details.
#
# SPDX-License-Identifier: BSD-3-Clause

import itertools
import os
import pathlib
import pytest
import re
import sys
from contextlib import redirect_stdout, redirect_stderr, suppress
from io import StringIO

import reframe.core.config as config
import reframe.core.environments as env
import reframe.core.runtime as rt
import reframe.utility.os_ext as os_ext
import unittests.fixtures as fixtures


def run_command_inline(argv, funct, *args, **kwargs):
    # Save current execution context
    argv_save = sys.argv
    environ_save = env.snapshot()
    sys.argv = argv
    exitcode = None

    captured_stdout = StringIO()
    captured_stderr = StringIO()
    print(*sys.argv)
    with redirect_stdout(captured_stdout):
        with redirect_stderr(captured_stderr):
            try:
                with rt.temp_runtime(None):
                    exitcode = funct(*args, **kwargs)
            except SystemExit as e:
                exitcode = e.code
            finally:
                # Restore execution context
                environ_save.restore()
                sys.argv = argv_save

    return (exitcode,
            captured_stdout.getvalue(),
            captured_stderr.getvalue())


@pytest.fixture
def logfile():
    path = pathlib.PosixPath('.rfm_unittest.log')
    yield path
    with suppress(FileNotFoundError):
        path.unlink()


@pytest.fixture
def perflogdir(tmp_path):
    dirname = tmp_path / '.rfm-perflogs'
    yield dirname


@pytest.fixture
def run_reframe(tmp_path, logfile, perflogdir):
    def _run_reframe(system='generic:default',
                     checkpath=['unittests/resources/checks/hellocheck.py'],
                     environs=['builtin-gcc'],
                     local=True,
                     action='run',
                     more_options=None,
                     mode=None,
                     config_file='unittests/resources/settings.py',
                     logfile=str(logfile),
                     ignore_check_conflicts=True,
                     perflogdir=str(perflogdir)):
        import reframe.frontend.cli as cli

        argv = ['./bin/reframe', '--prefix', str(tmp_path), '--nocolor']
        if mode:
            argv += ['--mode', mode]

        if system:
            argv += ['--system', system]

        if config_file:
            argv += ['-C', config_file]

        argv += itertools.chain(*(['-c', c] for c in checkpath))
        argv += itertools.chain(*(['-p', e] for e in environs))
        if local:
            argv += ['--force-local']

        if action == 'run':
            argv += ['-r']
        elif action == 'list':
            argv += ['-l']
        elif action == 'list_detailed':
            argv += ['-L']
        elif action == 'help':
            argv += ['-h']

        if ignore_check_conflicts:
            argv += ['--ignore-check-conflicts']

        if perflogdir:
            argv += ['--perflogdir', perflogdir]

        if more_options:
            argv += more_options

        return run_command_inline(argv, cli.main)

    return _run_reframe


@pytest.fixture
def temp_runtime(tmp_path):
    def _temp_runtime(site_config, system=None, options={}):
        options.update({'systems/prefix': tmp_path})
        with rt.temp_runtime(site_config, system, options):
            yield rt.runtime

    yield _temp_runtime


@pytest.fixture
def user_exec_ctx(temp_runtime):
    if fixtures.USER_CONFIG_FILE is None:
        pytest.skip('no user configuration file supplied')

    yield from temp_runtime(fixtures.USER_CONFIG_FILE, fixtures.USER_SYSTEM)


@pytest.fixture
def remote_exec_ctx(user_exec_ctx):
    partition = fixtures.partition_by_scheduler()
    if not partition:
        pytest.skip('job submission not supported')

    return partition, partition.environs[0]


def test_check_success(run_reframe, tmp_path, logfile):
    returncode, stdout, _ = run_reframe(more_options=['--save-log-files'])
    assert 'PASSED' in stdout
    assert 'FAILED' not in stdout
    assert returncode == 0
    os.path.exists(tmp_path / 'output' / logfile)


def test_check_submit_success(run_reframe, remote_exec_ctx):
    # This test will run on the auto-detected system
    partition, environ = remote_exec_ctx
    returncode, stdout, _ = run_reframe(
        config_file=fixtures.USER_CONFIG_FILE,
        local=False,
        system=partition.fullname,
        # Pick up the programming environment of the partition
        # Prepend ^ and append $ so as to much exactly the given name
        environs=[f'^{environ.name}$']
    )

    assert 'FAILED' not in stdout
    assert 'PASSED' in stdout

    # Assert that we have run only one test case
    assert 'Ran 1 test case(s)' in stdout
    assert 0 == returncode


def test_check_failure(run_reframe):
    returncode, stdout, _ = run_reframe(
        checkpath=['unittests/resources/checks/frontend_checks.py'],
        more_options=['-t', 'BadSetupCheck']
    )
    assert 'FAILED' in stdout
    assert returncode != 0


def test_check_setup_failure(run_reframe):
    returncode, stdout, stderr = run_reframe(
        checkpath=['unittests/resources/checks/frontend_checks.py'],
        more_options=['-t', 'BadSetupCheckEarly'],
        local=False,

    )
    assert 'Traceback' not in stdout
    assert 'Traceback' not in stderr
    assert 'FAILED' in stdout
    assert returncode != 0


def test_check_kbd_interrupt(run_reframe):
    returncode, stdout, stderr = run_reframe(
        checkpath=[
            'unittests/resources/checks_unlisted/kbd_interrupt.py'
<<<<<<< HEAD
        ],
        more_options=['-t', 'KeyboardInterruptCheck'],
        local=False,
    )
    assert 'Traceback' not in stdout
    assert 'Traceback' not in stderr
    assert 'FAILED' in stdout
    assert returncode != 0


def test_check_sanity_failure(run_reframe, tmp_path):
    returncode, stdout, stderr = run_reframe(
        checkpath=['unittests/resources/checks/frontend_checks.py'],
        more_options=['-t', 'SanityFailureCheck']
    )
    assert 'FAILED' in stdout

    # This is a normal failure, it should not raise any exception
    assert 'Traceback' not in stdout
    assert 'Traceback' not in stderr
    assert returncode != 0
    assert os.path.exists(
        tmp_path / 'stage' / 'generic' / 'default' /
        'builtin-gcc' / 'SanityFailureCheck'
    )


def test_checkpath_symlink(run_reframe, tmp_path):
    # FIXME: This should move to test_loader.py
    checks_symlink = tmp_path / 'checks_symlink'
    os.symlink(os.path.abspath('unittests/resources/checks'),
               checks_symlink)

    returncode, stdout, _ = run_reframe(
        action='list',
        more_options=['-R'],
        checkpath=['unittests/resources/checks', str(checks_symlink)]
    )
    num_checks_default = re.search(
        r'Found (\d+) check', stdout, re.MULTILINE).group(1)
    num_checks_in_checkdir = re.search(
        r'Found (\d+) check', stdout, re.MULTILINE).group(1)
    assert num_checks_in_checkdir == num_checks_default


def test_performance_check_failure(run_reframe, tmp_path, perflogdir):
    returncode, stdout, stderr = run_reframe(
        checkpath=['unittests/resources/checks/frontend_checks.py'],
        more_options=['-t', 'PerformanceFailureCheck']
    )
    assert 'FAILED' in stdout

    # This is a normal failure, it should not raise any exception
    assert 'Traceback' not in stdout
    assert 'Traceback' not in stderr
    assert returncode != 0
    assert os.path.exists(
        tmp_path / 'stage' / 'generic' / 'default' /
        'builtin-gcc' / 'PerformanceFailureCheck'
    )
    assert os.path.exists(perflogdir / 'generic' /
                          'default' / 'PerformanceFailureCheck.log')


def test_performance_report(run_reframe):
    returncode, stdout, stderr = run_reframe(
        checkpath=['unittests/resources/checks/frontend_checks.py'],
        more_options=['-t', 'PerformanceFailureCheck', '--performance-report']
    )
    assert r'PERFORMANCE REPORT' in stdout
    assert r'perf: 10 Gflop/s' in stdout


def test_skip_system_check_option(run_reframe):
    returncode, stdout, _ = run_reframe(
        checkpath=['unittests/resources/checks/frontend_checks.py'],
        more_options=['--skip-system-check', '-t', 'NoSystemCheck']
    )
    assert 'PASSED' in stdout
    assert returncode == 0


def test_skip_prgenv_check_option(run_reframe):
    returncode, stdout, _ = run_reframe(
        checkpath=['unittests/resources/checks/frontend_checks.py'],
        more_options=['--skip-prgenv-check', '-t', 'NoPrgEnvCheck']
    )
    assert 'PASSED' in stdout
    assert returncode == 0


def test_sanity_of_checks(run_reframe, tmp_path, logfile):
    # This test will effectively load all the tests in the checks path and
    # will force a syntactic and runtime check at least for the constructor
    # of the checks
    returncode, *_ = run_reframe(
        action='list',
        more_options=['--save-log-files'],
        checkpath=[]
    )
    assert returncode == 0
    os.path.exists(tmp_path / 'output' / logfile)


def test_unknown_system(run_reframe):
    returncode, stdout, stderr = run_reframe(
        action='list',
        system='foo',
        checkpath=[]
    )
    assert 'Traceback' not in stdout
    assert 'Traceback' not in stderr
    assert returncode == 1


def test_sanity_of_optconfig(run_reframe):
    # Test the sanity of the command line options configuration
    returncode, *_ = run_reframe(
        action='help',
        checkpath=[]
    )
    assert returncode == 0


def test_checkpath_recursion(run_reframe):
    _, stdout, _ = run_reframe(action='list', checkpath=[])
    num_checks_default = re.search(r'Found (\d+) check', stdout).group(1)

    _, stdout, _ = run_reframe(action='list',
                               checkpath=['checks/'],
                               more_options=['-R'])
    num_checks_in_checkdir = re.search(r'Found (\d+) check', stdout).group(1)
    assert num_checks_in_checkdir == num_checks_default

    _, stdout, _ = run_reframe(action='list',
                               checkpath=['checks/'],
                               more_options=[])
    num_checks_in_checkdir = re.search(r'Found (\d+) check', stdout).group(1)
    assert num_checks_in_checkdir == '0'


def test_same_output_stage_dir(run_reframe, tmp_path):
    output_dir = str(tmp_path / 'foo')
    returncode, *_ = run_reframe(
        more_options=['-o', output_dir, '-s', output_dir]
    )
    assert returncode == 1

    # Retry with --keep-stage-files
    returncode, *_ = run_reframe(
        more_options=['-o', output_dir, '-s', output_dir, '--keep-stage-files']
    )
    assert returncode == 0
    assert os.path.exists(output_dir)


def test_execution_modes(run_reframe):
    returncode, stdout, stderr = run_reframe(
        checkpath=[],
        environs=[],
        local=False,
        mode='unittest'
    )
    assert 'Traceback' not in stdout
    assert 'Traceback' not in stderr
    assert 'FAILED' not in stdout
    assert 'PASSED' in stdout
    assert 'Ran 1 test case' in stdout


def test_no_ignore_check_conflicts(run_reframe):
    returncode, *_ = run_reframe(
        checkpath=['unittests/resources/checks'],
        more_options=['-R'],
        ignore_check_conflicts=False,
        action='list'
    )
    assert returncode != 0


def test_timestamp_option(run_reframe):
    from datetime import datetime

    timefmt = datetime.now().strftime('xxx_%F')
    returncode, stdout, _ = run_reframe(
        checkpath=['unittests/resources/checks'],
        ignore_check_conflicts=False,
        action='list',
        more_options=['-R', '--timestamp=xxx_%F']
    )
    assert returncode != 0
    assert timefmt in stdout


def test_list_empty_prgenvs_check_and_options(run_reframe):
    returncode, stdout, _ = run_reframe(
        checkpath=['unittests/resources/checks/frontend_checks.py'],
        action='list',
        environs=[],
        more_options=['-n', 'NoPrgEnvCheck'],
    )
    assert 'Found 0 check(s)' in stdout
    assert returncode == 0


def test_list_check_with_empty_prgenvs(run_reframe):
    returncode, stdout, _ = run_reframe(
        checkpath=['unittests/resources/checks/frontend_checks.py'],
        action='list',
        environs=['foo'],
        more_options=['-n', 'NoPrgEnvCheck']
    )
    assert 'Found 0 check(s)' in stdout
    assert returncode == 0


def test_list_empty_prgenvs_in_check_and_options(run_reframe):
    returncode, stdout, _ = run_reframe(
        checkpath=['unittests/resources/checks/frontend_checks.py'],
        action='list',
        environs=[],
        more_options=['-n', 'NoPrgEnvCheck']
    )
    assert 'Found 0 check(s)' in stdout
    assert returncode == 0


def test_list_with_details(run_reframe):
    returncode, stdout, stderr = run_reframe(
        checkpath=['unittests/resources/checks/frontend_checks.py'],
        action='list_detailed'
    )
    assert 'Traceback' not in stdout
    assert 'Traceback' not in stderr
    assert returncode == 0


def test_show_config_all(run_reframe):
    # Just make sure that this option does not make the frontend crash
    returncode, stdout, stderr = run_reframe(
        more_options=['--show-config'],
        system='testsys'
    )
    assert 'Traceback' not in stdout
    assert 'Traceback' not in stderr
    assert returncode == 0


def test_show_config_param(run_reframe):
    # Just make sure that this option does not make the frontend crash
    returncode, stdout, stderr = run_reframe(
        more_options=['--show-config=systems'],
        system='testsys'
    )
    assert 'Traceback' not in stdout
    assert 'Traceback' not in stderr
    assert returncode == 0


def test_show_config_unknown_param(run_reframe):
    # Just make sure that this option does not make the frontend crash
    returncode, stdout, stderr = run_reframe(
        more_options=['--show-config=foo'],
        system='testsys'
    )
    assert 'no such configuration parameter found' in stdout
    assert 'Traceback' not in stdout
    assert 'Traceback' not in stderr
    assert returncode == 0


def test_verbosity(run_reframe):
    returncode, stdout, stderr = run_reframe(
        more_options=['-vvvvv'],
        system='testsys',
        action='list'
    )
    assert stdout != ''
    assert 'Traceback' not in stdout
    assert 'Traceback' not in stderr
    assert returncode == 0


def test_unload_module(run_reframe, user_exec_ctx):
    # This test is mostly for ensuring coverage. `run_reframe()` restores
    # the current environment, so it is not easy to verify that the modules
    # are indeed unloaded. However, this functionality is tested elsewhere
    # more exhaustively.

    ms = rt.runtime().modules_system
    if ms.name == 'nomod':
        pytest.skip('no modules system found')

    with rt.module_use('unittests/modules'):
        ms.load_module('testmod_foo')
        returncode, stdout, stderr = run_reframe(
            more_options=['-u testmod_foo'],
            action='list'
        )
        ms.unload_module('testmod_foo')

    assert stdout != ''
    assert 'Traceback' not in stdout
    assert 'Traceback' not in stderr
    assert returncode == 0


def test_failure_stats(run_reframe):
    returncode, stdout, stderr = run_reframe(
        checkpath=['unittests/resources/checks/frontend_checks.py'],
        more_options=['-t', 'SanityFailureCheck', '--failure-stats']
    )
    assert r'FAILURE STATISTICS' in stdout
    assert r'sanity      1     [SanityFailureCheck' in stdout
    assert 'Traceback' not in stdout
    assert 'Traceback' not in stderr
    assert returncode != 0
=======
        ]
        self.more_options = ['-t', 'KeyboardInterruptCheck']
        self.local = False

        returncode, stdout, stderr = self._run_reframe()
        assert 'Traceback' not in stdout
        assert 'Traceback' not in stderr
        assert 'FAILED' in stdout
        assert returncode != 0

    def test_check_sanity_failure(self):
        self.checkpath = ['unittests/resources/checks/frontend_checks.py']
        self.more_options = ['-t', 'SanityFailureCheck']

        returncode, stdout, stderr = self._run_reframe()
        assert 'FAILED' in stdout

        # This is a normal failure, it should not raise any exception
        assert 'Traceback' not in stdout
        assert 'Traceback' not in stderr
        assert returncode != 0
        assert self._stage_exists('SanityFailureCheck', ['login'],
                                  self.environs)

    def test_performance_check_failure(self):
        self.checkpath = ['unittests/resources/checks/frontend_checks.py']
        self.more_options = ['-t', 'PerformanceFailureCheck']
        returncode, stdout, stderr = self._run_reframe()

        assert 'FAILED' in stdout

        # This is a normal failure, it should not raise any exception
        assert 'Traceback' not in stdout
        assert 'Traceback' not in stderr
        assert 0 != returncode
        assert self._stage_exists('PerformanceFailureCheck', ['login'],
                                  self.environs)
        assert self._perflog_exists('PerformanceFailureCheck')

    def test_failure_stats(self):
        self.checkpath = ['unittests/resources/checks/frontend_checks.py']
        self.more_options = ['-t', 'SanityFailureCheck', '--failure-stats']
        returncode, stdout, stderr = self._run_reframe()

        assert r'FAILURE STATISTICS' in stdout
        assert r'sanity        1     [SanityFailureCheck' in stdout
        assert 'Traceback' not in stdout
        assert 'Traceback' not in stderr
        assert returncode != 0

    def test_performance_report(self):
        self.checkpath = ['unittests/resources/checks/frontend_checks.py']
        self.more_options = ['-t', 'PerformanceFailureCheck',
                             '--performance-report']
        returncode, stdout, stderr = self._run_reframe()

        assert r'PERFORMANCE REPORT' in stdout
        assert r'perf: 10 Gflop/s' in stdout

    def test_skip_system_check_option(self):
        self.checkpath = ['unittests/resources/checks/frontend_checks.py']
        self.more_options = ['--skip-system-check', '-t', 'NoSystemCheck']
        returncode, stdout, _ = self._run_reframe()
        assert 'PASSED' in stdout

    def test_skip_prgenv_check_option(self):
        self.checkpath = ['unittests/resources/checks/frontend_checks.py']
        self.more_options = ['--skip-prgenv-check', '-t', 'NoPrgEnvCheck']
        returncode, stdout, _ = self._run_reframe()
        assert 'PASSED' in stdout
        assert 0 == returncode

    def test_sanity_of_checks(self):
        # This test will effectively load all the tests in the checks path and
        # will force a syntactic and runtime check at least for the constructor
        # of the checks
        self.action = 'list'
        self.more_options = ['--save-log-files']
        self.checkpath = []
        returncode, *_ = self._run_reframe()

        assert 0 == returncode
        self.assert_log_file_is_saved()

    def test_unknown_system(self):
        self.action = 'list'
        self.system = 'foo'
        self.checkpath = []
        returncode, stdout, stderr = self._run_reframe()
        assert 'Traceback' not in stdout
        assert 'Traceback' not in stderr
        assert 1 == returncode

    def test_sanity_of_optconfig(self):
        # Test the sanity of the command line options configuration
        self.action = 'help'
        self.checkpath = []
        returncode, *_ = self._run_reframe()
        assert 0 == returncode

    def test_checkpath_colon_separated(self):
        self.action = 'list'
        self.checkpath = ['unittests/resources/checks/hellocheck_make.py:'
                          'unittests/resources/checks/hellocheck.py']
        returncode, stdout, _ = self._run_reframe()
        num_checks = re.search(
            r'Found (\d+) check', stdout, re.MULTILINE).group(1)
        assert num_checks == '2'

    def test_checkpath_symlink(self):
        self.action = 'list'
        self.checkpath = ['unittests/resources/checks']
        self.more_options = ['-R']
        returncode, stdout, _ = self._run_reframe()
        num_checks_default = re.search(
            r'Found (\d+) check', stdout, re.MULTILINE).group(1)

        with tempfile.TemporaryDirectory(dir='unittests') as tmp:
            checks_link = os.path.join(tmp, 'checks_symlink')
            os.symlink(os.path.abspath('unittests/resources/checks'),
                       os.path.abspath(checks_link))
            self.checkpath = ['unittests/resources/checks', checks_link]
            returncode, stdout, _ = self._run_reframe()
            num_checks_in_checkdir = re.search(
                r'Found (\d+) check', stdout, re.MULTILINE).group(1)

        assert num_checks_in_checkdir == num_checks_default

    def test_checkpath_recursion(self):
        self.action = 'list'
        self.checkpath = []
        returncode, stdout, _ = self._run_reframe()
        num_checks_default = re.search(
            r'Found (\d+) check', stdout, re.MULTILINE).group(1)

        self.checkpath = ['checks/']
        self.more_options = ['-R']
        returncode, stdout, _ = self._run_reframe()
        num_checks_in_checkdir = re.search(
            r'Found (\d+) check', stdout, re.MULTILINE).group(1)
        assert num_checks_in_checkdir == num_checks_default

        self.more_options = []
        returncode, stdout, stderr = self._run_reframe()
        num_checks_in_checkdir = re.search(
            r'Found (\d+) check', stdout, re.MULTILINE).group(1)
        assert '0' == num_checks_in_checkdir

    def test_same_output_stage_dir(self):
        output_dir = os.path.join(self.prefix, 'foo')
        self.more_options = ['-o', output_dir, '-s', output_dir]
        returncode, *_ = self._run_reframe()
        assert 1 == returncode

        # retry with --keep-stage-files
        self.more_options.append('--keep-stage-files')
        returncode, *_ = self._run_reframe()
        assert 0 == returncode
        assert os.path.exists(output_dir)

    def test_execution_modes(self):
        self.checkpath = []
        self.environs  = []
        self.local = False
        self.mode = 'unittest'

        returncode, stdout, stderr = self._run_reframe()
        assert 'Traceback' not in stdout
        assert 'Traceback' not in stderr
        assert 'FAILED' not in stdout
        assert 'PASSED' in stdout
        assert 'Ran 1 test case' in stdout

    def test_no_ignore_check_conflicts(self):
        self.checkpath = ['unittests/resources/checks']
        self.more_options = ['-R']
        self.ignore_check_conflicts = False
        self.action = 'list'
        returncode, *_ = self._run_reframe()
        assert 0 != returncode

    def test_timestamp_option(self):
        from datetime import datetime

        self.checkpath = ['unittests/resources/checks']
        self.more_options = ['-R']
        self.ignore_check_conflicts = False
        self.action = 'list'
        self.more_options = ['--timestamp=xxx_%F']
        timefmt = datetime.now().strftime('xxx_%F')
        returncode, stdout, _ = self._run_reframe()
        assert 0 != returncode
        assert timefmt in stdout

    def test_list_empty_prgenvs_check_and_options(self):
        self.checkpath = ['unittests/resources/checks/frontend_checks.py']
        self.action = 'list'
        self.environs = []
        self.more_options = ['-n', 'NoPrgEnvCheck']
        returncode, stdout, _ = self._run_reframe()
        assert 'Found 0 check(s)' in stdout
        assert 0 == returncode

    def test_list_check_with_empty_prgenvs(self):
        self.checkpath = ['unittests/resources/checks/frontend_checks.py']
        self.action = 'list'
        self.environs = ['foo']
        self.more_options = ['-n', 'NoPrgEnvCheck']
        returncode, stdout, _ = self._run_reframe()
        assert 'Found 0 check(s)' in stdout
        assert 0 == returncode

    def test_list_empty_prgenvs_in_check_and_options(self):
        self.checkpath = ['unittests/resources/checks/frontend_checks.py']
        self.action = 'list'
        self.environs = []
        self.more_options = ['-n', 'NoPrgEnvCheck']
        returncode, stdout, _ = self._run_reframe()
        assert 'Found 0 check(s)' in stdout
        assert 0 == returncode

    def test_list_with_details(self):
        self.checkpath = ['unittests/resources/checks/frontend_checks.py']
        self.action = 'list_detailed'
        returncode, stdout, stderr = self._run_reframe()
        assert 'Traceback' not in stdout
        assert 'Traceback' not in stderr
        assert 0 == returncode

    def test_show_config(self):
        # Just make sure that this option does not make the frontend crash
        self.more_options = ['--show-config']
        self.system = 'testsys'
        returncode, stdout, stderr = self._run_reframe()
        assert 'Traceback' not in stdout
        assert 'Traceback' not in stderr
        assert 0 == returncode

    def test_show_env_config(self):
        # Just make sure that this option does not make the frontend crash
        self.more_options = ['--show-config-env', 'PrgEnv-gnu']
        self.system = 'testsys'
        returncode, stdout, stderr = self._run_reframe()
        assert 'Traceback' not in stdout
        assert 'Traceback' not in stderr
        assert 0 == returncode

    def test_show_env_config_unknown_env(self):
        # Just make sure that this option does not make the frontend crash
        self.more_options = ['--show-config-env', 'foobar']
        self.system = 'testsys'
        returncode, stdout, stderr = self._run_reframe()
        assert 'Traceback' not in stdout
        assert 'Traceback' not in stderr
        assert 1 == returncode

    def test_no_deprecation_warnings(self):
        self.action = 'run'
        self.checkpath = [
            'unittests/resources/checks_unlisted/deprecated_test.py'
        ]
        with pytest.warns(ReframeDeprecationWarning):
            returncode, stdout, stderr = self._run_reframe()

        self.more_options = ['--no-deprecation-warnings']

        # We get the list of captured `warnings.WarningMessage` objects
        with pytest.warns(None) as warnings:
            self._run_reframe()

        # The `message` field contains the actual exception object
        assert not any(isinstance(w.message, ReframeDeprecationWarning)
                       for w in warnings)

    def test_verbosity(self):
        self.more_options = ['-vvvvv']
        self.system = 'testsys'
        self.action = 'list'
        returncode, stdout, stderr = self._run_reframe()
        assert '' != stdout
        assert 'Traceback' not in stdout
        assert 'Traceback' not in stderr
        assert 0 == returncode

    def test_verbosity_with_check(self):
        self.more_options = ['-vvvvv']
        self.checkpath = ['unittests/resources/checks/hellocheck.py']
        returncode, stdout, stderr = self._run_reframe()
        assert '' != stdout
        assert '--- Logging error ---' not in stdout
        assert 'Traceback' not in stdout
        assert 'Traceback' not in stderr
        assert 0 == returncode

    @fixtures.switch_to_user_runtime
    def test_unload_module(self):
        # This test is mostly for ensuring coverage. `_run_reframe()` restores
        # the current environment, so it is not easy to verify that the modules
        # are indeed unloaded. However, this functionality is tested elsewhere
        # more exhaustively.

        ms = rt.runtime().modules_system
        if ms.name == 'nomod':
            pytest.skip('no modules system found')

        with rt.module_use('unittests/modules'):
            ms.load_module('testmod_foo')
            self.more_options = ['-u testmod_foo']
            self.action = 'list'
            returncode, stdout, stderr = self._run_reframe()
            ms.unload_module('testmod_foo')

        assert stdout != ''
        assert 'Traceback' not in stdout
        assert 'Traceback' not in stderr
        assert returncode == 0
>>>>>>> 373c9363
<|MERGE_RESOLUTION|>--- conflicted
+++ resolved
@@ -194,7 +194,6 @@
     returncode, stdout, stderr = run_reframe(
         checkpath=[
             'unittests/resources/checks_unlisted/kbd_interrupt.py'
-<<<<<<< HEAD
         ],
         more_options=['-t', 'KeyboardInterruptCheck'],
         local=False,
@@ -476,6 +475,19 @@
     assert 'Traceback' not in stdout
     assert 'Traceback' not in stderr
     assert returncode == 0
+
+
+def test_verbosity_with_check(run_reframe):
+    returncode, stdout, stderr = run_reframe(
+        more_options=['-vvvvv'],
+        system='testsys',
+        checkpath=['unittests/resources/checks/hellocheck.py']
+    )
+    assert '' != stdout
+    assert '--- Logging error ---' not in stdout
+    assert 'Traceback' not in stdout
+    assert 'Traceback' not in stderr
+    assert 0 == returncode
 
 
 def test_unload_module(run_reframe, user_exec_ctx):
@@ -511,322 +523,4 @@
     assert r'sanity      1     [SanityFailureCheck' in stdout
     assert 'Traceback' not in stdout
     assert 'Traceback' not in stderr
-    assert returncode != 0
-=======
-        ]
-        self.more_options = ['-t', 'KeyboardInterruptCheck']
-        self.local = False
-
-        returncode, stdout, stderr = self._run_reframe()
-        assert 'Traceback' not in stdout
-        assert 'Traceback' not in stderr
-        assert 'FAILED' in stdout
-        assert returncode != 0
-
-    def test_check_sanity_failure(self):
-        self.checkpath = ['unittests/resources/checks/frontend_checks.py']
-        self.more_options = ['-t', 'SanityFailureCheck']
-
-        returncode, stdout, stderr = self._run_reframe()
-        assert 'FAILED' in stdout
-
-        # This is a normal failure, it should not raise any exception
-        assert 'Traceback' not in stdout
-        assert 'Traceback' not in stderr
-        assert returncode != 0
-        assert self._stage_exists('SanityFailureCheck', ['login'],
-                                  self.environs)
-
-    def test_performance_check_failure(self):
-        self.checkpath = ['unittests/resources/checks/frontend_checks.py']
-        self.more_options = ['-t', 'PerformanceFailureCheck']
-        returncode, stdout, stderr = self._run_reframe()
-
-        assert 'FAILED' in stdout
-
-        # This is a normal failure, it should not raise any exception
-        assert 'Traceback' not in stdout
-        assert 'Traceback' not in stderr
-        assert 0 != returncode
-        assert self._stage_exists('PerformanceFailureCheck', ['login'],
-                                  self.environs)
-        assert self._perflog_exists('PerformanceFailureCheck')
-
-    def test_failure_stats(self):
-        self.checkpath = ['unittests/resources/checks/frontend_checks.py']
-        self.more_options = ['-t', 'SanityFailureCheck', '--failure-stats']
-        returncode, stdout, stderr = self._run_reframe()
-
-        assert r'FAILURE STATISTICS' in stdout
-        assert r'sanity        1     [SanityFailureCheck' in stdout
-        assert 'Traceback' not in stdout
-        assert 'Traceback' not in stderr
-        assert returncode != 0
-
-    def test_performance_report(self):
-        self.checkpath = ['unittests/resources/checks/frontend_checks.py']
-        self.more_options = ['-t', 'PerformanceFailureCheck',
-                             '--performance-report']
-        returncode, stdout, stderr = self._run_reframe()
-
-        assert r'PERFORMANCE REPORT' in stdout
-        assert r'perf: 10 Gflop/s' in stdout
-
-    def test_skip_system_check_option(self):
-        self.checkpath = ['unittests/resources/checks/frontend_checks.py']
-        self.more_options = ['--skip-system-check', '-t', 'NoSystemCheck']
-        returncode, stdout, _ = self._run_reframe()
-        assert 'PASSED' in stdout
-
-    def test_skip_prgenv_check_option(self):
-        self.checkpath = ['unittests/resources/checks/frontend_checks.py']
-        self.more_options = ['--skip-prgenv-check', '-t', 'NoPrgEnvCheck']
-        returncode, stdout, _ = self._run_reframe()
-        assert 'PASSED' in stdout
-        assert 0 == returncode
-
-    def test_sanity_of_checks(self):
-        # This test will effectively load all the tests in the checks path and
-        # will force a syntactic and runtime check at least for the constructor
-        # of the checks
-        self.action = 'list'
-        self.more_options = ['--save-log-files']
-        self.checkpath = []
-        returncode, *_ = self._run_reframe()
-
-        assert 0 == returncode
-        self.assert_log_file_is_saved()
-
-    def test_unknown_system(self):
-        self.action = 'list'
-        self.system = 'foo'
-        self.checkpath = []
-        returncode, stdout, stderr = self._run_reframe()
-        assert 'Traceback' not in stdout
-        assert 'Traceback' not in stderr
-        assert 1 == returncode
-
-    def test_sanity_of_optconfig(self):
-        # Test the sanity of the command line options configuration
-        self.action = 'help'
-        self.checkpath = []
-        returncode, *_ = self._run_reframe()
-        assert 0 == returncode
-
-    def test_checkpath_colon_separated(self):
-        self.action = 'list'
-        self.checkpath = ['unittests/resources/checks/hellocheck_make.py:'
-                          'unittests/resources/checks/hellocheck.py']
-        returncode, stdout, _ = self._run_reframe()
-        num_checks = re.search(
-            r'Found (\d+) check', stdout, re.MULTILINE).group(1)
-        assert num_checks == '2'
-
-    def test_checkpath_symlink(self):
-        self.action = 'list'
-        self.checkpath = ['unittests/resources/checks']
-        self.more_options = ['-R']
-        returncode, stdout, _ = self._run_reframe()
-        num_checks_default = re.search(
-            r'Found (\d+) check', stdout, re.MULTILINE).group(1)
-
-        with tempfile.TemporaryDirectory(dir='unittests') as tmp:
-            checks_link = os.path.join(tmp, 'checks_symlink')
-            os.symlink(os.path.abspath('unittests/resources/checks'),
-                       os.path.abspath(checks_link))
-            self.checkpath = ['unittests/resources/checks', checks_link]
-            returncode, stdout, _ = self._run_reframe()
-            num_checks_in_checkdir = re.search(
-                r'Found (\d+) check', stdout, re.MULTILINE).group(1)
-
-        assert num_checks_in_checkdir == num_checks_default
-
-    def test_checkpath_recursion(self):
-        self.action = 'list'
-        self.checkpath = []
-        returncode, stdout, _ = self._run_reframe()
-        num_checks_default = re.search(
-            r'Found (\d+) check', stdout, re.MULTILINE).group(1)
-
-        self.checkpath = ['checks/']
-        self.more_options = ['-R']
-        returncode, stdout, _ = self._run_reframe()
-        num_checks_in_checkdir = re.search(
-            r'Found (\d+) check', stdout, re.MULTILINE).group(1)
-        assert num_checks_in_checkdir == num_checks_default
-
-        self.more_options = []
-        returncode, stdout, stderr = self._run_reframe()
-        num_checks_in_checkdir = re.search(
-            r'Found (\d+) check', stdout, re.MULTILINE).group(1)
-        assert '0' == num_checks_in_checkdir
-
-    def test_same_output_stage_dir(self):
-        output_dir = os.path.join(self.prefix, 'foo')
-        self.more_options = ['-o', output_dir, '-s', output_dir]
-        returncode, *_ = self._run_reframe()
-        assert 1 == returncode
-
-        # retry with --keep-stage-files
-        self.more_options.append('--keep-stage-files')
-        returncode, *_ = self._run_reframe()
-        assert 0 == returncode
-        assert os.path.exists(output_dir)
-
-    def test_execution_modes(self):
-        self.checkpath = []
-        self.environs  = []
-        self.local = False
-        self.mode = 'unittest'
-
-        returncode, stdout, stderr = self._run_reframe()
-        assert 'Traceback' not in stdout
-        assert 'Traceback' not in stderr
-        assert 'FAILED' not in stdout
-        assert 'PASSED' in stdout
-        assert 'Ran 1 test case' in stdout
-
-    def test_no_ignore_check_conflicts(self):
-        self.checkpath = ['unittests/resources/checks']
-        self.more_options = ['-R']
-        self.ignore_check_conflicts = False
-        self.action = 'list'
-        returncode, *_ = self._run_reframe()
-        assert 0 != returncode
-
-    def test_timestamp_option(self):
-        from datetime import datetime
-
-        self.checkpath = ['unittests/resources/checks']
-        self.more_options = ['-R']
-        self.ignore_check_conflicts = False
-        self.action = 'list'
-        self.more_options = ['--timestamp=xxx_%F']
-        timefmt = datetime.now().strftime('xxx_%F')
-        returncode, stdout, _ = self._run_reframe()
-        assert 0 != returncode
-        assert timefmt in stdout
-
-    def test_list_empty_prgenvs_check_and_options(self):
-        self.checkpath = ['unittests/resources/checks/frontend_checks.py']
-        self.action = 'list'
-        self.environs = []
-        self.more_options = ['-n', 'NoPrgEnvCheck']
-        returncode, stdout, _ = self._run_reframe()
-        assert 'Found 0 check(s)' in stdout
-        assert 0 == returncode
-
-    def test_list_check_with_empty_prgenvs(self):
-        self.checkpath = ['unittests/resources/checks/frontend_checks.py']
-        self.action = 'list'
-        self.environs = ['foo']
-        self.more_options = ['-n', 'NoPrgEnvCheck']
-        returncode, stdout, _ = self._run_reframe()
-        assert 'Found 0 check(s)' in stdout
-        assert 0 == returncode
-
-    def test_list_empty_prgenvs_in_check_and_options(self):
-        self.checkpath = ['unittests/resources/checks/frontend_checks.py']
-        self.action = 'list'
-        self.environs = []
-        self.more_options = ['-n', 'NoPrgEnvCheck']
-        returncode, stdout, _ = self._run_reframe()
-        assert 'Found 0 check(s)' in stdout
-        assert 0 == returncode
-
-    def test_list_with_details(self):
-        self.checkpath = ['unittests/resources/checks/frontend_checks.py']
-        self.action = 'list_detailed'
-        returncode, stdout, stderr = self._run_reframe()
-        assert 'Traceback' not in stdout
-        assert 'Traceback' not in stderr
-        assert 0 == returncode
-
-    def test_show_config(self):
-        # Just make sure that this option does not make the frontend crash
-        self.more_options = ['--show-config']
-        self.system = 'testsys'
-        returncode, stdout, stderr = self._run_reframe()
-        assert 'Traceback' not in stdout
-        assert 'Traceback' not in stderr
-        assert 0 == returncode
-
-    def test_show_env_config(self):
-        # Just make sure that this option does not make the frontend crash
-        self.more_options = ['--show-config-env', 'PrgEnv-gnu']
-        self.system = 'testsys'
-        returncode, stdout, stderr = self._run_reframe()
-        assert 'Traceback' not in stdout
-        assert 'Traceback' not in stderr
-        assert 0 == returncode
-
-    def test_show_env_config_unknown_env(self):
-        # Just make sure that this option does not make the frontend crash
-        self.more_options = ['--show-config-env', 'foobar']
-        self.system = 'testsys'
-        returncode, stdout, stderr = self._run_reframe()
-        assert 'Traceback' not in stdout
-        assert 'Traceback' not in stderr
-        assert 1 == returncode
-
-    def test_no_deprecation_warnings(self):
-        self.action = 'run'
-        self.checkpath = [
-            'unittests/resources/checks_unlisted/deprecated_test.py'
-        ]
-        with pytest.warns(ReframeDeprecationWarning):
-            returncode, stdout, stderr = self._run_reframe()
-
-        self.more_options = ['--no-deprecation-warnings']
-
-        # We get the list of captured `warnings.WarningMessage` objects
-        with pytest.warns(None) as warnings:
-            self._run_reframe()
-
-        # The `message` field contains the actual exception object
-        assert not any(isinstance(w.message, ReframeDeprecationWarning)
-                       for w in warnings)
-
-    def test_verbosity(self):
-        self.more_options = ['-vvvvv']
-        self.system = 'testsys'
-        self.action = 'list'
-        returncode, stdout, stderr = self._run_reframe()
-        assert '' != stdout
-        assert 'Traceback' not in stdout
-        assert 'Traceback' not in stderr
-        assert 0 == returncode
-
-    def test_verbosity_with_check(self):
-        self.more_options = ['-vvvvv']
-        self.checkpath = ['unittests/resources/checks/hellocheck.py']
-        returncode, stdout, stderr = self._run_reframe()
-        assert '' != stdout
-        assert '--- Logging error ---' not in stdout
-        assert 'Traceback' not in stdout
-        assert 'Traceback' not in stderr
-        assert 0 == returncode
-
-    @fixtures.switch_to_user_runtime
-    def test_unload_module(self):
-        # This test is mostly for ensuring coverage. `_run_reframe()` restores
-        # the current environment, so it is not easy to verify that the modules
-        # are indeed unloaded. However, this functionality is tested elsewhere
-        # more exhaustively.
-
-        ms = rt.runtime().modules_system
-        if ms.name == 'nomod':
-            pytest.skip('no modules system found')
-
-        with rt.module_use('unittests/modules'):
-            ms.load_module('testmod_foo')
-            self.more_options = ['-u testmod_foo']
-            self.action = 'list'
-            returncode, stdout, stderr = self._run_reframe()
-            ms.unload_module('testmod_foo')
-
-        assert stdout != ''
-        assert 'Traceback' not in stdout
-        assert 'Traceback' not in stderr
-        assert returncode == 0
->>>>>>> 373c9363
+    assert returncode != 0