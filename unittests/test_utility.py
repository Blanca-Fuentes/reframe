--- conflicted
+++ resolved
@@ -6,12 +6,8 @@
 
 import reframe
 import reframe.core.debug as debug
-<<<<<<< HEAD
+import reframe.core.fields as fields
 import reframe.utility as util
-=======
-import reframe.core.fields as fields
-import reframe.utility
->>>>>>> 72f699a2
 import reframe.utility.os_ext as os_ext
 from reframe.core.exceptions import (SpawnedProcessError,
                                      SpawnedProcessTimeout)
@@ -354,7 +350,6 @@
         os.rmdir(self.temp_dir)
 
 
-<<<<<<< HEAD
 class TestMiscUtilities(unittest.TestCase):
     def test_decamelize(self):
         self.assertEqual('', util.decamelize(''))
@@ -373,7 +368,8 @@
         self.assertEqual('ab__12_', util.toalphanum('ab (12)'))
         self.assertRaises(TypeError, util.toalphanum, None)
         self.assertRaises(TypeError, util.toalphanum, 12)
-=======
+
+
 class TestScopedDict(unittest.TestCase):
     def test_construction(self):
         d = {
@@ -650,5 +646,4 @@
             'a:b:c': {'k2': 5, 'k3': 6},
             '*': {'k1': 7, 'k3': 9, 'k4': 10}
         })
-        self.assertEqual(scoped_dict, scoped_dict_alt)
->>>>>>> 72f699a2
+        self.assertEqual(scoped_dict, scoped_dict_alt)