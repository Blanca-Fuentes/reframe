# Copyright 2016-2021 Swiss National Supercomputing Centre (CSCS/ETH Zurich)
# ReFrame Project Developers. See the top-level LICENSE file for details.
#
# SPDX-License-Identifier: BSD-3-Clause

#
# Regression test loader
#

import ast
import inspect
import os
import sys
import traceback

import reframe.core.fields as fields
import reframe.utility as util
import reframe.utility.osext as osext
from reframe.core.exceptions import NameConflictError, is_severe, what
from reframe.core.logging import getlogger
from reframe.core.fixtures import FixtureRegistry


class RegressionCheckValidator(ast.NodeVisitor):
    def __init__(self):
        self._has_import = False
        self._has_regression_test = False

    @property
    def valid(self):
        return self._has_import

    def visit_Import(self, node):
        for m in node.names:
            if m.name.startswith('reframe'):
                self._has_import = True

    def visit_ImportFrom(self, node):
        if node.module is not None and node.module.startswith('reframe'):
            self._has_import = True


class RegressionCheckLoader:
    def __init__(self, load_path, recurse=False, external_vars=None):
        # Expand any environment variables and symlinks
        load_path = [os.path.realpath(osext.expandvars(p)) for p in load_path]
        self._load_path = osext.unique_abs_paths(load_path, recurse)
        self._recurse = recurse

        # Loaded tests by name; maps test names to the file that were defined
        self._loaded = {}

        # Variables set in the command line
        self._external_vars = external_vars or {}

    def _module_name(self, filename):
        '''Figure out a module name from filename.

        If filename is an absolute path, module name will the basename without
        the extension. Otherwise, it will be the same as path with `/' replaced
        by `.' and without the final file extension.'''
        if os.path.isabs(filename):
            return os.path.splitext(os.path.basename(filename))[0]
        else:
            return (os.path.splitext(filename)[0]).replace('/', '.')

    def _validate_source(self, filename):
        '''Check if `filename` is a valid Reframe source file.'''

        with open(filename, 'r') as f:
            source_tree = ast.parse(f.read(), filename)

        msg = f'Validating {filename!r}: '
        validator = RegressionCheckValidator()
        validator.visit(source_tree)
        if validator.valid:
            msg += 'OK'
        else:
            msg += 'not a test file'

        getlogger().debug(msg)
        return validator.valid

    def _validate_check(self, check):
        import reframe.utility as util

        name = type(check).__name__
        checkfile = os.path.relpath(inspect.getfile(type(check)))
        required_attrs = ['valid_systems', 'valid_prog_environs']
        for attr in required_attrs:
            if not hasattr(check, attr):
                getlogger().warning(
                    f'skipping test {name!r}: {attr!r} not defined'
                )
                return False

        is_copyable = util.attr_validator(lambda obj: util.is_copyable(obj))
        valid, attr = is_copyable(check)
        if not valid:
            getlogger().warning(
                f'{checkfile}: {attr!r} is not copyable; '
                f'not copyable attributes are not '
                f'allowed inside the __init__() method; '
                f'consider setting them in a pipeline hook instead'
            )
            return False

        return True

    @property
    def load_path(self):
        return self._load_path

    @property
    def prefix(self):
        return self._prefix

    @property
    def recurse(self):
        return self._recurse

    def _set_defaults(self, test_registry):
        if test_registry is None:
            return

        unset_vars = {}
        for test in test_registry:
            for name, val in self._external_vars.items():
                if '.' in name:
                    testname, varname = name.split('.', maxsplit=1)
                else:
                    testname, varname = test.__name__, name

                if testname == test.__name__:
                    # Treat special values
                    if val == '@none':
                        val = None
                    else:
                        val = fields.make_convertible(val)

                    if not test.setvar(varname, val):
                        unset_vars.setdefault(test.__name__, [])
                        unset_vars[test.__name__].append(varname)

        # Warn for all unset variables
        for testname, varlist in unset_vars.items():
            varlist = ', '.join(f'{v!r}' for v in varlist)
            getlogger().warning(
                f'test {testname!r}: '
                f'the following variables were not set: {varlist}'
            )

    def load_from_module(self, module):
        '''Load user checks from module.

        This method tries to load the test registry from a given module and
        instantiates all the tests in the registry. The instantiated checks
        are validated before return.

        For legacy reasons, a module might have the additional legacy registry
        `_rfm_gettests`, which is a method that instantiates all the tests
        registered with the deprecated `parameterized_test` decorator.
        '''
        from reframe.core.pipeline import RegressionTest

        # FIXME: Remove the legacy_registry after dropping parameterized_test
        registry = getattr(module, '_rfm_test_registry', None)
        legacy_registry = getattr(module, '_rfm_gettests', None)
        if not any((registry, legacy_registry)):
            getlogger().debug('No tests registered')
            return []

        self._set_defaults(registry)
        candidates = registry.instantiate_all() if registry else []
        legacy_candidates = legacy_registry() if legacy_registry else []
        if self._external_vars and legacy_candidates:
            getlogger().warning(
                "variables of tests using the deprecated "
                "'@parameterized_test' decorator cannot be set externally; "
                "please use the 'parameter' builtin in your tests"
            )

        # Merge registries
        candidates += legacy_candidates
<<<<<<< HEAD

        # Unwind the fixture registries doing a level-order traversal
        candidate_tests = []
        fixture_registry = FixtureRegistry()
        while candidates:
            tmp_registry = FixtureRegistry()
            while candidates:
                c = candidates.pop()
                reg = getattr(c, '_rfm_fixture_registry', None)
                candidate_tests.append(c)
                if reg:
                    tmp_registry.update(reg)

            # Instantiate the new fixtures and update the registry
            new_fixtures = tmp_registry.difference(fixture_registry)
            candidates = new_fixtures.instantiate_all()
            fixture_registry.update(new_fixtures)

        ret = []
        for c in candidate_tests:
=======
        tests = []
        for c in candidates:
>>>>>>> e0d816ba
            if not isinstance(c, RegressionTest):
                continue

            if not self._validate_check(c):
                continue

            testfile = module.__file__
            try:
                conflicted = self._loaded[c.name]
            except KeyError:
                self._loaded[c.name] = testfile
                tests.append(c)
            else:
                raise NameConflictError(
                    f'test {c.name!r} from {testfile!r} '
                    f'is already defined in {conflicted!r}'
                )

        getlogger().debug(f'  > Loaded {len(tests)} test(s)')
        return tests

    def load_from_file(self, filename, force=False):
        if not self._validate_source(filename):
            return []

        try:
            return self.load_from_module(
                util.import_module_from_file(filename, force)
            )
        except Exception:
            exc_info = sys.exc_info()
            if not is_severe(*exc_info):
                # Simply skip the file in this case
                getlogger().warning(
                    f"skipping test file {filename!r}: {what(*exc_info)} "
                    f"(rerun with '-v' for more information)"
                )
                getlogger().verbose(traceback.format_exc())
                return []
            else:
                raise

    def load_from_dir(self, dirname, recurse=False, force=False):
        checks = []
        for entry in os.scandir(dirname):
            if recurse and entry.is_dir():
                checks += self.load_from_dir(entry.path, recurse, force)

            if (entry.name.startswith('.') or
                not entry.name.endswith('.py') or
                not entry.is_file()):
                continue

            checks += self.load_from_file(entry.path, force)

        return checks

    def load_all(self, force=False):
        '''Load all checks in self._load_path.

        If a prefix exists, it will be prepended to each path.

        :arg force: Force reloading of test files.
        :returns: The list of loaded tests.
        '''
        checks = []
        for d in self._load_path:
            getlogger().debug(f'Looking for tests in {d!r}')
            if not os.path.exists(d):
                getlogger().warning(f'check path {d!r} does not exist')
                continue

            if os.path.isdir(d):
                checks += self.load_from_dir(d, self._recurse, force)
            else:
                checks += self.load_from_file(d, force)

        return checks<|MERGE_RESOLUTION|>--- conflicted
+++ resolved
@@ -182,9 +182,8 @@
 
         # Merge registries
         candidates += legacy_candidates
-<<<<<<< HEAD
-
-        # Unwind the fixture registries doing a level-order traversal
+
+        # Serialize the fixture registries doing a level-order traversal
         candidate_tests = []
         fixture_registry = FixtureRegistry()
         while candidates:
@@ -201,12 +200,8 @@
             candidates = new_fixtures.instantiate_all()
             fixture_registry.update(new_fixtures)
 
-        ret = []
+        tests = []
         for c in candidate_tests:
-=======
-        tests = []
-        for c in candidates:
->>>>>>> e0d816ba
             if not isinstance(c, RegressionTest):
                 continue
 
