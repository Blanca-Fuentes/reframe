# Copyright 2016-2020 Swiss National Supercomputing Centre (CSCS/ETH Zurich)
# ReFrame Project Developers. See the top-level LICENSE file for details.
#
# SPDX-License-Identifier: BSD-3-Clause

import inspect
import itertools
import json
import os
import re
import shlex
import socket
import sys
import time
import traceback

import reframe
import reframe.core.config as config
import reframe.core.exceptions as errors
import reframe.core.logging as logging
import reframe.core.runtime as runtime
import reframe.core.warnings as warnings
import reframe.frontend.argparse as argparse
import reframe.frontend.dependencies as dependencies
import reframe.frontend.filters as filters
import reframe.utility.jsonext as jsonext
import reframe.utility.osext as osext
from reframe.frontend.executors import Runner, generate_testcases
from reframe.frontend.executors.policies import (SerialExecutionPolicy,
                                                 AsynchronousExecutionPolicy)
from reframe.frontend.loader import RegressionCheckLoader
from reframe.frontend.printer import PrettyPrinter


def format_check(check, check_deps, detailed=False):
    def fmt_list(x):
        if not x:
            return '<none>'

        return ', '.join(x)

    def fmt_deps():
        no_deps = True
        lines = []
        for t, deps in check_deps:
            for d in deps:
                lines.append(f'- {t} -> {d}')

        if lines:
            return '\n      '.join(lines)
        else:
            return '<none>'

    location = inspect.getfile(type(check))
    if not detailed:
        return f'- {check.name} (found in {location!r})'

    if check.num_tasks > 0:
        node_alloc_scheme = f'standard ({check.num_tasks} task(s))'
    elif check.num_tasks == 0:
        node_alloc_scheme = 'flexible'
    else:
        node_alloc_scheme = f'flexible (minimum {-check.num_tasks} task(s))'

    check_info = {
        'Description': check.descr,
        'Environment modules': fmt_list(check.modules),
        'Location': location,
        'Maintainers': fmt_list(check.maintainers),
        'Node allocation': node_alloc_scheme,
        'Pipeline hooks': {
            k: fmt_list(fn.__name__ for fn in v)
            for k, v in check.pipeline_hooks().items()
        },
        'Tags': fmt_list(check.tags),
        'Valid environments': fmt_list(check.valid_prog_environs),
        'Valid systems': fmt_list(check.valid_systems),
        'Dependencies (conceptual)': fmt_list(
            [d[0] for d in check.user_deps()]
        ),
        'Dependencies (actual)': fmt_deps()
    }
    lines = [f'- {check.name}:']
    for prop, val in check_info.items():
        lines.append(f'    {prop}:')
        if isinstance(val, dict):
            for k, v in val.items():
                lines.append(f'      - {k}: {v}')
        else:
            lines.append(f'      {val}')

        lines.append('')

    return '\n'.join(lines)


def format_env(envvars):
    ret = '[ReFrame Environment]\n'
    notset = '<not set>'
    envvars = [*envvars, 'RFM_INSTALL_PREFIX']
    ret += '\n'.join(sorted(f'  {e}={os.getenv(e, notset)}' for e in envvars))
    return ret


def list_checks(testcases, printer, detailed=False):
    printer.info('[List of matched checks]')

    # Collect dependencies per test
    deps = {}
    for t in testcases:
        deps.setdefault(t.check.name, [])
        deps[t.check.name].append((t, t.deps))

    checks = set(t.check for t in testcases)
    printer.info(
        '\n'.join(format_check(c, deps[c.name], detailed) for c in checks)
    )
    printer.info(f'Found {len(checks)} check(s)')


def generate_report_filename(filepatt):
    if '{sessionid}' not in filepatt:
        return filepatt

    search_patt = os.path.basename(filepatt).replace('{sessionid}', r'(\d+)')
    new_id = -1
    basedir = os.path.dirname(filepatt) or '.'
    for filename in os.listdir(basedir):
        match = re.match(search_patt, filename)
        if match:
            found_id = int(match.group(1))
            new_id = max(found_id, new_id)

    new_id += 1
    return filepatt.format(sessionid=new_id)


<<<<<<< HEAD
def locate_and_load_tests(options, loader, ci_tag=[]):
    # Locate and load checks
    try:
        checks_found = loader.load_all()
    except OSError as e:
        raise errors.ReframeError from e

    # Filter checks by name
    checks_matched = checks_found
    if options.exclude_names:
        for name in options.exclude_names:
            checks_matched = filter(filters.have_not_name(name),
                                    checks_matched)

    if options.names:
        checks_matched = filter(filters.have_name('|'.join(options.names)),
                                checks_matched)

    # Filter checks by tags
    for tag in options.tags:
        checks_matched = filter(filters.have_tag(tag), checks_matched)

    # Filter checks by ci tags
    for tag in ci_tag:
        checks_matched = filter(filters.have_tag(tag), checks_matched)

    # Filter checks by prgenv
    if not options.skip_prgenv_check:
        for prgenv in options.prgenv:
            checks_matched = filter(filters.have_prgenv(prgenv),
                                    checks_matched)

    # Filter checks by system
    if not options.skip_system_check:
        checks_matched = filter(
            filters.have_partition(rt.system.partitions), checks_matched)

    if options.gpu_only:
        checks_matched = filter(filters.have_gpu_only(), checks_matched)
    elif options.cpu_only:
        checks_matched = filter(filters.have_cpu_only(), checks_matched)

    # Determine the allowed programming environments
    allowed_environs = {e.name
                        for env_patt in options.prgenv
                        for p in rt.system.partitions
                        for e in p.environs if re.match(env_patt, e.name)}

    # Generate the test cases, validate dependencies and sort them
    checks_matched = list(checks_matched)

    # Disable hooks
    for c in checks_matched:
        for h in options.hooks:
            type(c).disable_hook(h)

    testcases = generate_testcases(checks_matched,
                                    options.skip_system_check,
                                    options.skip_prgenv_check,
                                    allowed_environs)
    testgraph = dependency.build_deps(testcases)
    # dependency.validate_deps(testgraph)
    # testcases = dependency.toposort(testgraph)

    return testgraph

# TODO place this function in a proper module
# TODO define mechanism on how to propagate command line options, currently
#      we are passing site_config, but that's clearly a bad design
#      read below the options we need to propagate or make available to each
#      ci invokation
#      An alternative design would be to have environment variables exported
#      during the trigger phase of reframe that would influence the tests
#      individually
def generate_ci_pipeline_file(ci_pipeline_file, testgraph, site_config):
    import reframe.utility as util

    def _hash_test_names(test):
        # Need to hash the test names to make them yaml compatible
        cname = test.check.name
        pname = test.partition.fullname
        ename = test.environ.name
        # still need to convert characters because partitions
        # can have the : char, for example
        return util.toalphanum(cname + "_" + pname + "_" + ename)

    tests, graphdepth = dependencies.toposortdepth(testgraph)
    # TODO Should be using py-yaml lib here
    with open(ci_pipeline_file, 'w') as pipeline_file:
        pipeline_file.write('stages:\n')
        for i in range(graphdepth+1):
            pipeline_file.write(f'    - rfm-stage-{i}\n')
        pipeline_file.write('\n')
        for c, k in tests.items():
            pipeline_file.write(f'{_hash_test_names(c)}:\n')
            depth = k['depth']
            pipeline_file.write(f'    stage: rfm-stage-{depth}\n')
            pipeline_file.write(f'    script:\n')
            # TODO there are some options that need  to be revisited
            # - about the test folder: reframe's -c option
            # - about the configuration file to use: reframe's -C option
            # - about the artifacts artifacts: {paths: [jobs_scratch_dir], when: always}

            # TODO there are some missing options:
            # - about other potentially important options:
            # + --keep-stage-files
            # + --ignore-check-conflicts
            # + -p
            # + --gpu-only
            # + --cpu-only
            # + -A
            # + -P
            # + --reservation
            # + --skip-performance-check
            # + --nodelist
            # + --exclude-nodes
            # + --skip-system-check
            # + --skip-prgenv-check
            # + --mode
            # + --max-retries
            # + -M
            # + -m
            # + --module-mappings
            # + --failure-stats
            # + --performance-report
            load_path='-c '.join(site_config.get('general/0/check_search_path'))
            recurse='-R' if site_config.get('general/0/check_search_recursive') else ''
            ignore_conflicts='--ignore-check-conflicts' if site_config.get('general/0/ignore_check_conflicts') else ''
            pipeline_file.write(f'        - {reframe.INSTALL_PREFIX}/bin/reframe -C {site_config.filename} -c {load_path} {recurse} {ignore_conflicts} --prefix rfm_tests_stage_dir -n {c.check.name} -r\n')

            if k['depends']:
                pipeline_file.write(f'    needs:\n')
                for d in k['depends']:
                    pipeline_file.write(f'        - {_hash_test_names(d)}\n')
            else:
                pipeline_file.write(f'    needs: []\n')

            pipeline_file.write(f'    artifacts:\n')
            pipeline_file.write(f'        paths: \n')
            pipeline_file.write(f'            - rfm_tests_stage_dir \n')
            pipeline_file.write('\n')
=======
def logfiles_message():
    log_files = logging.log_files()
    msg = 'Log file(s) saved in: '
    if not log_files:
        msg += '<no log file was generated>'
    else:
        msg += f'{", ".join(repr(f) for f in log_files)}'

    return msg

>>>>>>> edfd9033

def main():
    # Setup command line options
    argparser = argparse.ArgumentParser()
    output_options = argparser.add_argument_group(
        'Options controlling ReFrame output'
    )
    locate_options = argparser.add_argument_group(
        'Options for discovering checks'
    )
    select_options = argparser.add_argument_group(
        'Options for selecting checks'
    )
    action_options = argparser.add_argument_group(
        'Options controlling actions'
    )
    run_options = argparser.add_argument_group(
        'Options controlling the execution of checks'
    )
    env_options = argparser.add_argument_group(
        'Options controlling the ReFrame environment'
    )
    misc_options = argparser.add_argument_group('Miscellaneous options')

    # Output directory options
    output_options.add_argument(
        '--prefix', action='store', metavar='DIR',
        help='Set general directory prefix to DIR',
        envvar='RFM_PREFIX', configvar='systems/prefix'
    )
    output_options.add_argument(
        '-o', '--output', action='store', metavar='DIR',
        help='Set output directory prefix to DIR',
        envvar='RFM_OUTPUT_DIR', configvar='systems/outputdir'
    )
    output_options.add_argument(
        '-s', '--stage', action='store', metavar='DIR',
        help='Set stage directory prefix to DIR',
        envvar='RFM_STAGE_DIR', configvar='systems/stagedir'
    )
    output_options.add_argument(
        '--timestamp', action='store', nargs='?', const='', metavar='TIMEFMT',
        help=('Append a timestamp to the output and stage directory prefixes '
              '(default: "%%FT%%T")'),
        envvar='RFM_TIMESTAMP_DIRS', configvar='general/timestamp_dirs'
    )
    output_options.add_argument(
        '--perflogdir', action='store', metavar='DIR',
        help=('Set performance log data directory prefix '
              '(relevant only to the filelog log handler)'),
        envvar='RFM_PERFLOG_DIR',
        configvar='logging/handlers_perflog/filelog_basedir'
    )
    output_options.add_argument(
        '--keep-stage-files', action='store_true',
        help='Keep stage directories even for successful checks',
        envvar='RFM_KEEP_STAGE_FILES', configvar='general/keep_stage_files'
    )
    output_options.add_argument(
        '--dont-restage', action='store_false', dest='clean_stagedir',
        help='Reuse the test stage directory',
        envvar='RFM_CLEAN_STAGEDIR', configvar='general/clean_stagedir'
    )
    output_options.add_argument(
        '--save-log-files', action='store_true', default=False,
        help='Save ReFrame log files to the output directory',
        envvar='RFM_SAVE_LOG_FILES', configvar='general/save_log_files'
    )
    output_options.add_argument(
        '--report-file', action='store', metavar='FILE',
        help="Store JSON run report in FILE",
        envvar='RFM_REPORT_FILE',
        configvar='general/report_file'
    )

    # Check discovery options
    locate_options.add_argument(
        '-c', '--checkpath', action='append', metavar='PATH',
        help="Add PATH to the check search path list",
        envvar='RFM_CHECK_SEARCH_PATH :', configvar='general/check_search_path'
    )
    locate_options.add_argument(
        '-R', '--recursive', action='store_true',
        help='Search for checks in the search path recursively',
        envvar='RFM_CHECK_SEARCH_RECURSIVE',
        configvar='general/check_search_recursive'
    )
    locate_options.add_argument(
        '--ignore-check-conflicts', action='store_true',
        help='Skip checks with conflicting names',
        envvar='RFM_IGNORE_CHECK_CONFLICTS',
        configvar='general/ignore_check_conflicts'
    )

    # Select options
    select_options.add_argument(
        '-t', '--tag', action='append', dest='tags', metavar='PATTERN',
        default=[],
        help='Select checks with at least one tag matching PATTERN'
    )
    select_options.add_argument(
        '-n', '--name', action='append', dest='names', default=[],
        metavar='PATTERN', help='Select checks whose name matches PATTERN'
    )
    select_options.add_argument(
        '-x', '--exclude', action='append', dest='exclude_names',
        metavar='PATTERN', default=[],
        help='Exclude checks whose name matches PATTERN'
    )
    select_options.add_argument(
        '-p', '--prgenv', action='append', default=[r'.*'],  metavar='PATTERN',
        help=('Select checks with at least one '
              'programming environment matching PATTERN')
    )
    select_options.add_argument(
        '--gpu-only', action='store_true',
        help='Select only GPU checks'
    )
    select_options.add_argument(
        '--cpu-only', action='store_true',
        help='Select only CPU checks'
    )

    # Action options
    action_options.add_argument(
        '-l', '--list', action='store_true',
        help='List the selected checks'
    )
    action_options.add_argument(
        '-L', '--list-detailed', action='store_true',
        help='List the selected checks providing details for each test'
    )
    action_options.add_argument(
        '-r', '--run', action='store_true',
        help='Run the selected checks'
    )

    # Run options
    run_options.add_argument(
        '-J', '--job-option', action='append', metavar='OPT',
        dest='job_options', default=[],
        help='Pass option OPT to job scheduler'
    )
    run_options.add_argument(
        '--force-local', action='store_true',
        help='Force local execution of checks'
    )
    run_options.add_argument(
        '--skip-sanity-check', action='store_true',
        help='Skip sanity checking'
    )
    run_options.add_argument(
        '--skip-performance-check', action='store_true',
        help='Skip performance checking'
    )
    run_options.add_argument(
        '--strict', action='store_true',
        help='Enforce strict performance checking'
    )
    run_options.add_argument(
        '--skip-system-check', action='store_true',
        help='Skip system check'
    )
    run_options.add_argument(
        '--skip-prgenv-check', action='store_true',
        help='Skip programming environment check'
    )
    run_options.add_argument(
        '--exec-policy', metavar='POLICY', action='store',
        choices=['async', 'serial'], default='async',
        help='Set the execution policy of ReFrame (default: "async")'
    )
    run_options.add_argument(
        '--mode', action='store', help='Execution mode to use'
    )
    run_options.add_argument(
        '--max-retries', metavar='NUM', action='store', default=0,
        help='Set the maximum number of times a failed regression test '
             'may be retried (default: 0)'
    )
    run_options.add_argument(
        '--flex-alloc-nodes', action='store',
        dest='flex_alloc_nodes', metavar='{all|STATE|NUM}', default=None,
        help='Set strategy for the flexible node allocation (default: "idle").'
    )
    run_options.add_argument(
        '--disable-hook', action='append', metavar='NAME', dest='hooks',
        default=[], help='Disable a pipeline hook for this run'
    )
    run_options.add_argument(
        '--ci-generate-pipeline', action='store', metavar='FILE',
        help="Store ci pipeline in yaml FILE",
        envvar='RFM_CI_PIPELINE_FILE',
        configvar='general/ci_pipeline_file'
    )
    run_options.add_argument(
        '--ci-pipeline-tags', action='append', metavar='OPT', default=[],
        help="Select the ci pipeline stages from tags FILE",
        envvar='RFM_CI_PIPELINE_TAGS',
        configvar='general/ci_pipeline_tags'
    )

    env_options.add_argument(
        '-M', '--map-module', action='append', metavar='MAPPING',
        dest='module_mappings', default=[],
        help='Add a module mapping',
        envvar='RFM_MODULE_MAPPINGS ,', configvar='general/module_mappings'
    )
    env_options.add_argument(
        '-m', '--module', action='append', default=[],
        metavar='MOD', dest='user_modules',
        help='Load module MOD before running any regression check',
        envvar='RFM_USER_MODULES ,', configvar='general/user_modules'
    )
    env_options.add_argument(
        '--module-mappings', action='store', metavar='FILE',
        dest='module_map_file',
        help='Load module mappings from FILE',
        envvar='RFM_MODULE_MAP_FILE', configvar='general/module_map_file'
    )
    env_options.add_argument(
        '-u', '--unload-module', action='append', metavar='MOD',
        dest='unload_modules', default=[],
        help='Unload module MOD before running any regression check',
        envvar='RFM_UNLOAD_MODULES ,', configvar='general/unload_modules'
    )
    env_options.add_argument(
        '--module-path', action='append', metavar='PATH',
        dest='module_paths', default=[],
        help='(Un)use module path PATH before running any regression check',
    )
    env_options.add_argument(
        '--purge-env', action='store_true', dest='purge_env', default=False,
        help='Unload all modules before running any regression check',
        envvar='RFM_PURGE_ENVIRONMENT', configvar='general/purge_environment'
    )
    env_options.add_argument(
        '--non-default-craype', action='store_true',
        help='Test a non-default Cray Programming Environment',
        envvar='RFM_NON_DEFAULT_CRAYPE', configvar='general/non_default_craype'
    )

    # Miscellaneous options
    misc_options.add_argument(
        '-C', '--config-file', action='store',
        dest='config_file', metavar='FILE',
        help='Set configuration file',
        envvar='RFM_CONFIG_FILE'
    )
    misc_options.add_argument(
        '--nocolor', action='store_false', dest='colorize',
        help='Disable coloring of output',
        envvar='RFM_COLORIZE', configvar='general/colorize'
    )
    misc_options.add_argument(
        '--failure-stats', action='store_true', help='Print failure statistics'
    )
    misc_options.add_argument(
        '--performance-report', action='store_true',
        help='Print a report for performance tests'
    )
    misc_options.add_argument(
        '--show-config', action='store', nargs='?', const='all',
        metavar='PARAM',
        help='Print the value of configuration parameter PARAM and exit'
    )
    misc_options.add_argument(
        '--system', action='store', help='Load configuration for SYSTEM',
        envvar='RFM_SYSTEM'
    )
    misc_options.add_argument(
        '--upgrade-config-file', action='store', metavar='OLD[:NEW]',
        help='Upgrade ReFrame 2.x configuration file to ReFrame 3.x syntax'
    )
    misc_options.add_argument(
        '-V', '--version', action='version', version=osext.reframe_version()
    )
    misc_options.add_argument(
        '-v', '--verbose', action='count',
        help='Increase verbosity level of output',
        envvar='RFM_VERBOSE', configvar='general/verbose'
    )

    # Options not associated with command-line arguments
    argparser.add_argument(
        dest='graylog_server',
        envvar='RFM_GRAYLOG_ADDRESS',
        configvar='logging/handlers_perflog/graylog_address',
        help='Graylog server address'
    )
    argparser.add_argument(
        dest='syslog_address',
        envvar='RFM_SYSLOG_ADDRESS',
        configvar='logging/handlers_perflog/syslog_address',
        help='Syslog server address'
    )
    argparser.add_argument(
        dest='ignore_reqnodenotavail',
        envvar='RFM_IGNORE_REQNODENOTAVAIL',
        configvar='schedulers/ignore_reqnodenotavail',
        action='store_true',
        help='Graylog server address'
    )
    argparser.add_argument(
        dest='use_login_shell',
        envvar='RFM_USE_LOGIN_SHELL',
        configvar='general/use_login_shell',
        action='store_true',
        help='Use a login shell for job scripts'
    )

    if len(sys.argv) == 1:
        argparser.print_help()
        sys.exit(1)

    # Parse command line
    options = argparser.parse_args()

    # First configure logging with our generic configuration so as to be able
    # to print pretty messages; logging will be reconfigured by user's
    # configuration later
    site_config = config.load_config(
        os.path.join(reframe.INSTALL_PREFIX, 'reframe/core/settings.py')
    )
    site_config.select_subconfig('generic')
    options.update_config(site_config)
    logging.configure_logging(site_config)
    logging.getlogger().colorize = site_config.get('general/0/colorize')
    printer = PrettyPrinter()
    printer.colorize = site_config.get('general/0/colorize')
    printer.inc_verbosity(site_config.get('general/0/verbose'))
    if os.getenv('RFM_GRAYLOG_SERVER'):
        printer.warning(
            'RFM_GRAYLOG_SERVER environment variable is deprecated; '
            'please use RFM_GRAYLOG_ADDRESS instead'
        )
        os.environ['RFM_GRAYLOG_ADDRESS'] = os.getenv('RFM_GRAYLOG_SERVER')

    if options.upgrade_config_file is not None:
        old_config, *new_config = options.upgrade_config_file.split(
            ':', maxsplit=1
        )
        new_config = new_config[0] if new_config else None

        try:
            new_config = config.convert_old_config(old_config, new_config)
        except Exception as e:
            printer.error(f'could not convert file: {e}')
            sys.exit(1)

        printer.info(
            f'Conversion successful! '
            f'The converted file can be found at {new_config!r}.'
        )
        sys.exit(0)

    # Now configure ReFrame according to the user configuration file
    try:
        try:
            printer.debug('Loading user configuration')
            site_config = config.load_config(options.config_file)
        except warnings.ReframeDeprecationWarning as e:
            printer.warning(e)
            converted = config.convert_old_config(options.config_file)
            printer.warning(
                f"configuration file has been converted "
                f"to the new syntax here: '{converted}'"
            )
            site_config = config.load_config(converted)

        site_config.validate()

        # We ignore errors about unresolved sections or configuration
        # parameters here, because they might be defined at the individual
        # partition level and will be caught when we will instantiating
        # internally the system and partitions later on.
        site_config.select_subconfig(options.system,
                                     ignore_resolve_errors=True)
        for err in options.update_config(site_config):
            printer.warning(str(err))

        # Update options from the selected execution mode
        if options.mode:
            mode_args = site_config.get(f'modes/@{options.mode}/options')

            # We lexically split the mode options, because otherwise spaces
            # will be treated as part of the option argument; see GH bug #1554
            mode_args = list(itertools.chain.from_iterable(shlex.split(m)
                                                           for m in mode_args))
            # Parse the mode's options and reparse the command-line
            options = argparser.parse_args(mode_args)
            options = argparser.parse_args(namespace=options.cmd_options)
            options.update_config(site_config)

        logging.configure_logging(site_config)
    except (OSError, errors.ConfigError) as e:
        printer.error(f'failed to load configuration: {e}')
        printer.error(logfiles_message())
        sys.exit(1)

    logging.getlogger().colorize = site_config.get('general/0/colorize')
    printer.colorize = site_config.get('general/0/colorize')
    printer.inc_verbosity(site_config.get('general/0/verbose'))
    try:
        printer.debug('Initializing runtime')
        runtime.init_runtime(site_config)
    except errors.ConfigError as e:
        printer.error(f'failed to initialize runtime: {e}')
        printer.error(logfiles_message())
        sys.exit(1)

    rt = runtime.runtime()
    try:
        if site_config.get('general/0/module_map_file'):
            rt.modules_system.load_mapping_from_file(
                site_config.get('general/0/module_map_file')
            )

        if site_config.get('general/0/module_mappings'):
            for m in site_config.get('general/0/module_mappings'):
                rt.modules_system.load_mapping(m)

    except (errors.ConfigError, OSError) as e:
        printer.error('could not load module mappings: %s' % e)
        sys.exit(1)

    if (osext.samefile(rt.stage_prefix, rt.output_prefix) and
        not site_config.get('general/0/keep_stage_files')):
        printer.error("stage and output refer to the same directory; "
                      "if this is on purpose, please use the "
                      "'--keep-stage-files' option.")
        printer.error(logfiles_message())
        sys.exit(1)

    # Show configuration after everything is set up
    if options.show_config:
        config_param = options.show_config
        if config_param == 'all':
            printer.info(str(rt.site_config))
        else:
            value = rt.get_option(config_param)
            if value is None:
                printer.error(
                    f'no such configuration parameter found: {config_param}'
                )
            else:
                printer.info(json.dumps(value, indent=2))

        sys.exit(0)

    printer.debug(format_env(options.env_vars))

    # Setup the check loader
    loader = RegressionCheckLoader(
        load_path=site_config.get('general/0/check_search_path'),
        recurse=site_config.get('general/0/check_search_recursive'),
        ignore_conflicts=site_config.get('general/0/ignore_check_conflicts')
    )

    def print_infoline(param, value):
        param = param + ':'
        printer.info(f"  {param.ljust(18)} {value}")

    session_info = {
        'cmdline': ' '.join(sys.argv),
        'config_file': rt.site_config.filename,
        'data_version': '1.1',
        'hostname': socket.gethostname(),
        'prefix_output': rt.output_prefix,
        'prefix_stage': rt.stage_prefix,
        'user': osext.osuser(),
        'version': osext.reframe_version(),
        'workdir': os.getcwd(),
    }

    # Print command line
    printer.info(f"[ReFrame Setup]")
    print_infoline('version', session_info['version'])
    print_infoline('command', repr(session_info['cmdline']))
    print_infoline(
        f"launched by",
        f"{session_info['user'] or '<unknown>'}@{session_info['hostname']}"
    )
    print_infoline('working directory', repr(session_info['workdir']))
    print_infoline('settings file', f"{session_info['config_file']!r}")
    print_infoline('check search path',
                   f"{'(R) ' if loader.recurse else ''}"
                   f"{':'.join(loader.load_path)!r}")
    print_infoline('stage directory', repr(session_info['prefix_stage']))
    print_infoline('output directory', repr(session_info['prefix_output']))
    printer.info('')
<<<<<<< HEAD

    if site_config.get('general/0/ci_pipeline_file'):
        ci_pipeline_file = site_config.get('general/0/ci_pipeline_file')

    ci_tags=site_config.get('general/0/ci_pipeline_tags')

    # if one is defined but one is not defined
    if ci_pipeline_file or ci_tags and not (ci_pipeline_file and ci_tags):
        printer.error("options `--ci-pipeline-file' and `--ci-tags' "
                        "must be used together")
        sys.exit(1)

    try:
        # Filter checks further
=======
    try:
        # Locate and load checks
        try:
            checks_found = loader.load_all()
            printer.verbose(f'Loaded {len(checks_found)} test(s)')
        except OSError as e:
            raise errors.ReframeError from e

        # Generate all possible test cases first; we will need them for
        # resolving dependencies after filtering

        # Determine the allowed programming environments
        allowed_environs = {e.name
                            for env_patt in options.prgenv
                            for p in rt.system.partitions
                            for e in p.environs if re.match(env_patt, e.name)}

        testcases_all = generate_testcases(checks_found,
                                           options.skip_system_check,
                                           options.skip_prgenv_check,
                                           allowed_environs)
        testcases = testcases_all
        printer.verbose(f'Generated {len(testcases)} test case(s)')

        # Filter test cases by name
        if options.exclude_names:
            for name in options.exclude_names:
                testcases = filter(filters.have_not_name(name), testcases)

        if options.names:
            testcases = filter(
                filters.have_name('|'.join(options.names)), testcases
            )

        testcases = list(testcases)
        printer.verbose(
            f'Filtering test cases(s) by name: {len(testcases)} remaining'
        )

        # Filter test cases by tags
        for tag in options.tags:
            testcases = filter(filters.have_tag(tag), testcases)

        testcases = list(testcases)
        printer.verbose(
            f'Filtering test cases(s) by tags: {len(testcases)} remaining'
        )

        # Filter test cases further
>>>>>>> edfd9033
        if options.gpu_only and options.cpu_only:
            printer.error("options `--gpu-only' and `--cpu-only' "
                          "are mutually exclusive")
            sys.exit(1)

<<<<<<< HEAD
        if ci_tags:
            for tag in ci_tags:
                testgraph = locate_and_load_tests(options, loader, ci_tag=tag)
                dependency.validate_deps(testgraph)
                generate_ci_pipeline_file(ci_pipeline_file, testgraph, site_config)

            sys.exit(0)

        testgraph = locate_and_load_tests(options, loader, ci_tag=tag)
        dependency.validate_deps(testgraph)
        testcases = dependency.toposort(testgraph)
=======
        if options.gpu_only:
            testcases = filter(filters.have_gpu_only(), testcases)
        elif options.cpu_only:
            testcases = filter(filters.have_cpu_only(), testcases)

        # Prepare for running
        printer.debug('Building and validating the full test DAG')
        testgraph, skipped_cases = dependencies.build_deps(testcases_all)
        if skipped_cases:
            # Some cases were skipped, so adjust testcases
            testcases = list(set(testcases) - set(skipped_cases))
            printer.verbose(
                f'Filtering test case(s) due to unresolved dependencies: '
                f'{len(testcases)} remaining'
            )

        dependencies.validate_deps(testgraph)
        printer.debug('Full test DAG:')
        printer.debug(dependencies.format_deps(testgraph))
        if len(testcases) != len(testcases_all):
            testgraph = dependencies.prune_deps(testgraph, testcases)
            printer.debug('Pruned test DAG')
            printer.debug(dependencies.format_deps(testgraph))

        testcases = dependencies.toposort(testgraph)
        printer.verbose(f'Final number of test cases: {len(testcases)}')

        # Disable hooks
        for tc in testcases:
            for h in options.hooks:
                type(tc.check).disable_hook(h)

        # Act on checks
        if options.list or options.list_detailed:
            list_checks(testcases, printer, options.list_detailed)
            sys.exit(0)

        if not options.run:
            printer.error(f"No action specified. Please specify `-l'/`-L' for "
                          f"listing or `-r' for running. "
                          f"Try `{argparser.prog} -h' for more options.")
            sys.exit(1)
>>>>>>> edfd9033

        # # TODO: proper exit reframe in case we have ci-generate
        # if site_config.get('general/0/ci_pipeline_file'):
        #     ci_pipeline_file = site_config.get('general/0/ci_pipeline_file')
        #     # TODO filter based on tags and generate set of stages based on the tags
        #     generate_ci_pipeline_file(ci_pipeline_file, testgraph, site_config)
        #     sys.exit(0)









        # Manipulate ReFrame's environment
        if site_config.get('general/0/purge_environment'):
            rt.modules_system.unload_all()
        else:
            for m in site_config.get('general/0/unload_modules'):
                rt.modules_system.unload_module(**m)

        # Load the environment for the current system
        try:
            printer.debug(f'Loading environment for current system')
            runtime.loadenv(rt.system.preload_environ)
        except errors.EnvironError as e:
            printer.error("failed to load current system's environment; "
                          "please check your configuration")
            printer.debug(str(e))
            raise

        def module_use(*paths):
            try:
                rt.modules_system.searchpath_add(*paths)
            except errors.EnvironError as e:
                printer.warning(f'could not add module paths correctly')
                printer.debug(str(e))

        def module_unuse(*paths):
            try:
                rt.modules_system.searchpath_remove(*paths)
            except errors.EnvironError as e:
                printer.warning(f'could not remove module paths correctly')
                printer.debug(str(e))

        printer.debug('(Un)using module paths from command line')
        module_paths = {}
        for d in options.module_paths:
            if d.startswith('-'):
                module_paths.setdefault('-', [])
                module_paths['-'].append(d[1:])
            elif d.startswith('+'):
                module_paths.setdefault('+', [])
                module_paths['+'].append(d[1:])
            else:
                module_paths.setdefault('x', [])
                module_paths['x'].append(d)

        for op, paths in module_paths.items():
            if op == '+':
                module_use(*paths)
            elif op == '-':
                module_unuse(*paths)
            else:
                # First empty the current module path in a portable way
                searchpath = [p for p in rt.modules_system.searchpath if p]
                if searchpath:
                    rt.modules_system.searchpath_remove(*searchpath)

                # Treat `A:B` syntax as well in this case
                paths = itertools.chain(*(p.split(':') for p in paths))
                module_use(*paths)

        printer.debug('Loading user modules from command line')
        for m in site_config.get('general/0/user_modules'):
            try:
                rt.modules_system.load_module(**m, force=True)
            except errors.EnvironError as e:
                printer.warning(
                    f'could not load module {m["name"]!r} correctly; '
                    f'skipping...'
                )
                printer.debug(str(e))

        options.flex_alloc_nodes = options.flex_alloc_nodes or 'idle'

        # Run the tests

        # Setup the execution policy
        if options.exec_policy == 'serial':
            exec_policy = SerialExecutionPolicy()
        elif options.exec_policy == 'async':
            exec_policy = AsynchronousExecutionPolicy()
        else:
            # This should not happen, since choices are handled by
            # argparser
            printer.error("unknown execution policy `%s': Exiting...")
            sys.exit(1)

        exec_policy.skip_system_check = options.skip_system_check
        exec_policy.force_local = options.force_local
        exec_policy.strict_check = options.strict
        exec_policy.skip_sanity_check = options.skip_sanity_check
        exec_policy.skip_performance_check = options.skip_performance_check
        exec_policy.keep_stage_files = site_config.get(
            'general/0/keep_stage_files'
        )
        try:
            errmsg = "invalid option for --flex-alloc-nodes: '{0}'"
            sched_flex_alloc_nodes = int(options.flex_alloc_nodes)
            if sched_flex_alloc_nodes <= 0:
                raise errors.ConfigError(
                    errmsg.format(options.flex_alloc_nodes)
                )
        except ValueError:
            sched_flex_alloc_nodes = options.flex_alloc_nodes

        exec_policy.sched_flex_alloc_nodes = sched_flex_alloc_nodes
        parsed_job_options = []
        for opt in options.job_options:
            if opt.startswith('-') or opt.startswith('#'):
                parsed_job_options.append(opt)
            elif len(opt) == 1:
                parsed_job_options.append(f'-{opt}')
            else:
                parsed_job_options.append(f'--{opt}')

        exec_policy.sched_options = parsed_job_options
        try:
            max_retries = int(options.max_retries)
        except ValueError:
            raise errors.ConfigError(
                f'--max-retries is not a valid integer: {max_retries}'
            ) from None

        runner = Runner(exec_policy, printer, max_retries)
        try:
            time_start = time.time()
            session_info['time_start'] = time.strftime(
                '%FT%T%z', time.localtime(time_start),
            )
            runner.runall(testcases)
        finally:
            time_end = time.time()
            session_info['time_end'] = time.strftime(
                '%FT%T%z', time.localtime(time_end)
            )
            session_info['time_elapsed'] = time_end - time_start

            # Print a retry report if we did any retries
            if runner.stats.failures(run=0):
                printer.info(runner.stats.retry_report())

            # Print a failure report if we had failures in the last run
            success = True
            if runner.stats.failures():
                success = False
                runner.stats.print_failure_report(printer)
                if options.failure_stats:
                    runner.stats.print_failure_stats(printer)

            if options.performance_report:
                printer.info(runner.stats.performance_report())

            # Generate the report for this session
            report_file = os.path.normpath(
                osext.expandvars(rt.get_option('general/0/report_file'))
            )
            basedir = os.path.dirname(report_file)
            if basedir:
                os.makedirs(basedir, exist_ok=True)

            # Build final JSON report
            run_stats = runner.stats.json()
            session_info.update({
                'num_cases': run_stats[0]['num_cases'],
                'num_failures': run_stats[-1]['num_failures']
            })
            json_report = {
                'session_info': session_info,
                'runs': run_stats
            }
            report_file = generate_report_filename(report_file)
            try:
                with open(report_file, 'w') as fp:
                    jsonext.dump(json_report, fp, indent=2)
                    fp.write('\n')
            except OSError as e:
                printer.warning(
                    f'failed to generate report in {report_file!r}: {e}'
                )

        if not success:
            sys.exit(1)

        sys.exit(0)
    except KeyboardInterrupt:
        sys.exit(1)
    except errors.ReframeError as e:
        printer.error(str(e))
        sys.exit(1)
    except (Exception, errors.ReframeFatalError):
        exc_info = sys.exc_info()
        tb = ''.join(traceback.format_exception(*exc_info))
        printer.error(errors.what(*exc_info))
        if errors.is_severe(*exc_info):
            printer.error(tb)
        else:
            printer.verbose(tb)

        sys.exit(1)
    finally:
        try:
            log_files = logging.log_files()
            if site_config.get('general/0/save_log_files'):
                log_files = logging.save_log_files(rt.output_prefix)

        except OSError as e:
            printer.error(f'could not save log file: {e}')
            sys.exit(1)
        finally:
            printer.info(logfiles_message())<|MERGE_RESOLUTION|>--- conflicted
+++ resolved
@@ -135,149 +135,6 @@
     return filepatt.format(sessionid=new_id)
 
 
-<<<<<<< HEAD
-def locate_and_load_tests(options, loader, ci_tag=[]):
-    # Locate and load checks
-    try:
-        checks_found = loader.load_all()
-    except OSError as e:
-        raise errors.ReframeError from e
-
-    # Filter checks by name
-    checks_matched = checks_found
-    if options.exclude_names:
-        for name in options.exclude_names:
-            checks_matched = filter(filters.have_not_name(name),
-                                    checks_matched)
-
-    if options.names:
-        checks_matched = filter(filters.have_name('|'.join(options.names)),
-                                checks_matched)
-
-    # Filter checks by tags
-    for tag in options.tags:
-        checks_matched = filter(filters.have_tag(tag), checks_matched)
-
-    # Filter checks by ci tags
-    for tag in ci_tag:
-        checks_matched = filter(filters.have_tag(tag), checks_matched)
-
-    # Filter checks by prgenv
-    if not options.skip_prgenv_check:
-        for prgenv in options.prgenv:
-            checks_matched = filter(filters.have_prgenv(prgenv),
-                                    checks_matched)
-
-    # Filter checks by system
-    if not options.skip_system_check:
-        checks_matched = filter(
-            filters.have_partition(rt.system.partitions), checks_matched)
-
-    if options.gpu_only:
-        checks_matched = filter(filters.have_gpu_only(), checks_matched)
-    elif options.cpu_only:
-        checks_matched = filter(filters.have_cpu_only(), checks_matched)
-
-    # Determine the allowed programming environments
-    allowed_environs = {e.name
-                        for env_patt in options.prgenv
-                        for p in rt.system.partitions
-                        for e in p.environs if re.match(env_patt, e.name)}
-
-    # Generate the test cases, validate dependencies and sort them
-    checks_matched = list(checks_matched)
-
-    # Disable hooks
-    for c in checks_matched:
-        for h in options.hooks:
-            type(c).disable_hook(h)
-
-    testcases = generate_testcases(checks_matched,
-                                    options.skip_system_check,
-                                    options.skip_prgenv_check,
-                                    allowed_environs)
-    testgraph = dependency.build_deps(testcases)
-    # dependency.validate_deps(testgraph)
-    # testcases = dependency.toposort(testgraph)
-
-    return testgraph
-
-# TODO place this function in a proper module
-# TODO define mechanism on how to propagate command line options, currently
-#      we are passing site_config, but that's clearly a bad design
-#      read below the options we need to propagate or make available to each
-#      ci invokation
-#      An alternative design would be to have environment variables exported
-#      during the trigger phase of reframe that would influence the tests
-#      individually
-def generate_ci_pipeline_file(ci_pipeline_file, testgraph, site_config):
-    import reframe.utility as util
-
-    def _hash_test_names(test):
-        # Need to hash the test names to make them yaml compatible
-        cname = test.check.name
-        pname = test.partition.fullname
-        ename = test.environ.name
-        # still need to convert characters because partitions
-        # can have the : char, for example
-        return util.toalphanum(cname + "_" + pname + "_" + ename)
-
-    tests, graphdepth = dependencies.toposortdepth(testgraph)
-    # TODO Should be using py-yaml lib here
-    with open(ci_pipeline_file, 'w') as pipeline_file:
-        pipeline_file.write('stages:\n')
-        for i in range(graphdepth+1):
-            pipeline_file.write(f'    - rfm-stage-{i}\n')
-        pipeline_file.write('\n')
-        for c, k in tests.items():
-            pipeline_file.write(f'{_hash_test_names(c)}:\n')
-            depth = k['depth']
-            pipeline_file.write(f'    stage: rfm-stage-{depth}\n')
-            pipeline_file.write(f'    script:\n')
-            # TODO there are some options that need  to be revisited
-            # - about the test folder: reframe's -c option
-            # - about the configuration file to use: reframe's -C option
-            # - about the artifacts artifacts: {paths: [jobs_scratch_dir], when: always}
-
-            # TODO there are some missing options:
-            # - about other potentially important options:
-            # + --keep-stage-files
-            # + --ignore-check-conflicts
-            # + -p
-            # + --gpu-only
-            # + --cpu-only
-            # + -A
-            # + -P
-            # + --reservation
-            # + --skip-performance-check
-            # + --nodelist
-            # + --exclude-nodes
-            # + --skip-system-check
-            # + --skip-prgenv-check
-            # + --mode
-            # + --max-retries
-            # + -M
-            # + -m
-            # + --module-mappings
-            # + --failure-stats
-            # + --performance-report
-            load_path='-c '.join(site_config.get('general/0/check_search_path'))
-            recurse='-R' if site_config.get('general/0/check_search_recursive') else ''
-            ignore_conflicts='--ignore-check-conflicts' if site_config.get('general/0/ignore_check_conflicts') else ''
-            pipeline_file.write(f'        - {reframe.INSTALL_PREFIX}/bin/reframe -C {site_config.filename} -c {load_path} {recurse} {ignore_conflicts} --prefix rfm_tests_stage_dir -n {c.check.name} -r\n')
-
-            if k['depends']:
-                pipeline_file.write(f'    needs:\n')
-                for d in k['depends']:
-                    pipeline_file.write(f'        - {_hash_test_names(d)}\n')
-            else:
-                pipeline_file.write(f'    needs: []\n')
-
-            pipeline_file.write(f'    artifacts:\n')
-            pipeline_file.write(f'        paths: \n')
-            pipeline_file.write(f'            - rfm_tests_stage_dir \n')
-            pipeline_file.write('\n')
-=======
 def logfiles_message():
     log_files = logging.log_files()
     msg = 'Log file(s) saved in: '
@@ -288,7 +145,6 @@
 
     return msg
 
->>>>>>> edfd9033
 
 def main():
     # Setup command line options
@@ -478,19 +334,6 @@
         '--disable-hook', action='append', metavar='NAME', dest='hooks',
         default=[], help='Disable a pipeline hook for this run'
     )
-    run_options.add_argument(
-        '--ci-generate-pipeline', action='store', metavar='FILE',
-        help="Store ci pipeline in yaml FILE",
-        envvar='RFM_CI_PIPELINE_FILE',
-        configvar='general/ci_pipeline_file'
-    )
-    run_options.add_argument(
-        '--ci-pipeline-tags', action='append', metavar='OPT', default=[],
-        help="Select the ci pipeline stages from tags FILE",
-        envvar='RFM_CI_PIPELINE_TAGS',
-        configvar='general/ci_pipeline_tags'
-    )
-
     env_options.add_argument(
         '-M', '--map-module', action='append', metavar='MAPPING',
         dest='module_mappings', default=[],
@@ -780,22 +623,6 @@
     print_infoline('stage directory', repr(session_info['prefix_stage']))
     print_infoline('output directory', repr(session_info['prefix_output']))
     printer.info('')
-<<<<<<< HEAD
-
-    if site_config.get('general/0/ci_pipeline_file'):
-        ci_pipeline_file = site_config.get('general/0/ci_pipeline_file')
-
-    ci_tags=site_config.get('general/0/ci_pipeline_tags')
-
-    # if one is defined but one is not defined
-    if ci_pipeline_file or ci_tags and not (ci_pipeline_file and ci_tags):
-        printer.error("options `--ci-pipeline-file' and `--ci-tags' "
-                        "must be used together")
-        sys.exit(1)
-
-    try:
-        # Filter checks further
-=======
     try:
         # Locate and load checks
         try:
@@ -845,25 +672,11 @@
         )
 
         # Filter test cases further
->>>>>>> edfd9033
         if options.gpu_only and options.cpu_only:
             printer.error("options `--gpu-only' and `--cpu-only' "
                           "are mutually exclusive")
             sys.exit(1)
 
-<<<<<<< HEAD
-        if ci_tags:
-            for tag in ci_tags:
-                testgraph = locate_and_load_tests(options, loader, ci_tag=tag)
-                dependency.validate_deps(testgraph)
-                generate_ci_pipeline_file(ci_pipeline_file, testgraph, site_config)
-
-            sys.exit(0)
-
-        testgraph = locate_and_load_tests(options, loader, ci_tag=tag)
-        dependency.validate_deps(testgraph)
-        testcases = dependency.toposort(testgraph)
-=======
         if options.gpu_only:
             testcases = filter(filters.have_gpu_only(), testcases)
         elif options.cpu_only:
@@ -906,22 +719,6 @@
                           f"listing or `-r' for running. "
                           f"Try `{argparser.prog} -h' for more options.")
             sys.exit(1)
->>>>>>> edfd9033
-
-        # # TODO: proper exit reframe in case we have ci-generate
-        # if site_config.get('general/0/ci_pipeline_file'):
-        #     ci_pipeline_file = site_config.get('general/0/ci_pipeline_file')
-        #     # TODO filter based on tags and generate set of stages based on the tags
-        #     generate_ci_pipeline_file(ci_pipeline_file, testgraph, site_config)
-        #     sys.exit(0)
-
-
-
-
-
-
-
-
 
         # Manipulate ReFrame's environment
         if site_config.get('general/0/purge_environment'):
