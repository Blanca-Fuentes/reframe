# Copyright 2016-2020 Swiss National Supercomputing Centre (CSCS/ETH Zurich)
# ReFrame Project Developers. See the top-level LICENSE file for details.
#
# SPDX-License-Identifier: BSD-3-Clause

#
# Basic functionality for regression tests
#

__all__ = [
    'CompileOnlyRegressionTest', 'RegressionTest', 'RunOnlyRegressionTest',
    'DEPEND_BY_ENV', 'DEPEND_EXACT', 'DEPEND_FULLY', 'final'
]


import functools
import inspect
import itertools
import numbers
import os
import shutil

import reframe.core.environments as env
import reframe.core.fields as fields
import reframe.core.logging as logging
import reframe.core.runtime as rt
import reframe.utility as util
import reframe.utility.os_ext as os_ext
import reframe.utility.sanity as sn
import reframe.utility.typecheck as typ
from reframe.core.backends import (getlauncher, getscheduler)
from reframe.core.buildsystems import BuildSystemField
from reframe.core.containers import ContainerPlatform, ContainerPlatformField
from reframe.core.deferrable import _DeferredExpression
from reframe.core.exceptions import (BuildError, DependencyError,
                                     PipelineError, SanityError,
<<<<<<< HEAD
                                     PerformanceError,
                                     user_deprecation_warning)
=======
                                     PerformanceError, user_deprecation_warning)
>>>>>>> 8111772c
from reframe.core.meta import RegressionTestMeta
from reframe.core.schedulers import Job


# Dependency kinds

#: Constant to be passed as the ``how`` argument of the
#: :func:`RegressionTest.depends_on` method. It denotes that test case
#: dependencies will be explicitly specified by the user.
#:
#:  This constant is directly available under the :mod:`reframe` module.
DEPEND_EXACT = 1

#: Constant to be passed as the ``how`` argument of the
#: :func:`RegressionTest.depends_on` method. It denotes that the test cases of
#: the current test will depend only on the corresponding test cases of the
#: target test that use the same programming environment.
#:
#:  This constant is directly available under the :mod:`reframe` module.
DEPEND_BY_ENV = 2

#: Constant to be passed as the ``how`` argument of the
#: :func:`RegressionTest.depends_on` method. It denotes that each test case of
#: this test depends on all the test cases of the target test.
#:
#:  This constant is directly available under the :mod:`reframe` module.
DEPEND_FULLY = 3


def _run_hooks(name=None):
    def _deco(func):
        def hooks(obj, kind):
            if name is None:
                hook_name = kind + func.__name__
            elif name is not None and name.startswith(kind):
                hook_name = name
            else:
                # Just any name that does not exist
                hook_name = 'xxx'

            func_names = set()
            disabled_hooks = set()
            func_list = []
            for cls in type(obj).mro():
                if hasattr(cls, '_rfm_disabled_hooks'):
                    disabled_hooks |= cls._rfm_disabled_hooks

                try:
                    funcs = cls._rfm_pipeline_hooks.get(hook_name, [])
                    if any(fn.__name__ in func_names for fn in funcs):
                        # hook has been overriden
                        continue

                    func_names |= {fn.__name__ for fn in funcs}
                    func_list += funcs
                except AttributeError:
                    pass

            # Remove the disabled hooks before returning
            return [fn for fn in func_list
                    if fn.__name__ not in disabled_hooks]

        '''Run the hooks before and after func.'''
        @functools.wraps(func)
        def _fn(obj, *args, **kwargs):
            for h in hooks(obj, 'pre_'):
                h(obj)

            func(obj, *args, **kwargs)
            for h in hooks(obj, 'post_'):
                h(obj)

        return _fn

    return _deco


def final(fn):
    fn._rfm_final = True

    @functools.wraps(fn)
    def _wrapped(*args, **kwargs):
        return fn(*args, **kwargs)

    return _wrapped


class RegressionTest(metaclass=RegressionTestMeta):
    '''Base class for regression tests.

    All regression tests must eventually inherit from this class.
    This class provides the implementation of the pipeline phases that the
    regression test goes through during its lifetime.

    .. note::
        .. versionchanged:: 2.19
           Base constructor takes no arguments.

    '''

    @classmethod
    def disable_hook(cls, hook_name):
        '''Disable pipeline hook by name.

        :arg hook_name: The function name of the hook to be disabled.

        :meta private:
        '''
        cls._rfm_disabled_hooks.add(hook_name)

    #: The name of the test.
    #:
    #: :type: string that can contain any character except ``/``
    name = fields.TypedField('name', typ.Str[r'[^\/]+'])

    #: List of programming environments supported by this test.
    #:
    #: If ``*`` is in the list then all programming environments are supported
    #: by this test.
    #:
    #: :type: :class:`List[str]`
    #: :default: ``[]``
    #:
    #: .. note::
    #:     .. versionchanged:: 2.12
    #:        Programming environments can now be specified using wildcards.
    #:
    #:     .. versionchanged:: 2.17
    #:        Support for wildcards is dropped.
    #:
    valid_prog_environs = fields.TypedField('valid_prog_environs',
                                            typ.List[str])

    #: List of systems supported by this test.
    #: The general syntax for systems is ``<sysname>[:<partname>]``.
    #: Both <sysname> and <partname> accept the value ``*`` to mean any value.
    #: ``*`` is an alias of ``*:*``
    #:
    #: :type: :class:`List[str]`
    #: :default: ``[]``
    valid_systems = fields.TypedField('valid_systems', typ.List[str])

    #: A detailed description of the test.
    #:
    #: :type: :class:`str`
    #: :default: ``self.name``
    descr = fields.TypedField('descr', str)

    #: The path to the source file or source directory of the test.
    #:
    #: It must be a path relative to the :attr:`sourcesdir`, pointing to a
    #: subfolder or a file contained in :attr:`sourcesdir`. This applies also
    #: in the case where :attr:`sourcesdir` is a Git repository.
    #:
    #: If it refers to a regular file, this file will be compiled using the
    #: :class:`SingleSource <reframe.core.buildsystems.SingleSource>` build
    #: system.
    #: If it refers to a directory, ReFrame will try to infer the build system
    #: to use for the project and will fall back in using the :class:`Make
    #: <reframe.core.buildsystems.Make>` build system, if it cannot find a more
    #: specific one.
    #:
    #: :type: :class:`str`
    #: :default: ``''``
    sourcepath = fields.TypedField('sourcepath', str)

    #: The directory containing the test's resources.
    #:
    #: This directory may be specified with an absolute path or with a path
    #: relative to the location of the test. Its contents will always be copied
    #: to the stage directory of the test.
    #:
    #: This attribute may also accept a URL, in which case ReFrame will treat
    #: it as a Git repository and will try to clone its contents in the stage
    #: directory of the test.
    #:
    #: If set to :class:`None`, the test has no resources an no action is
    #: taken.
    #:
    #: :type: :class:`str` or :class:`None`
    #: :default: ``'src'`` if such a directory exists at the test level,
    #:    otherwise ``None``
    #:
    #: .. note::
    #:     .. versionchanged:: 2.9
    #:        Allow :class:`None` values to be set also in regression tests
    #:        with a compilation phase
    #:
    #:     .. versionchanged:: 2.10
    #:        Support for Git repositories was added.
    #:
    #:     .. versionchanged:: 3.0
    #:        Default value is now conditionally set to either ``'src'`` or
    #:        :class:`None`.
    sourcesdir = fields.TypedField('sourcesdir', str, type(None))

    #: .. versionadded:: 2.14
    #:
    #: The build system to be used for this test.
    #: If not specified, the framework will try to figure it out automatically
    #: based on the value of :attr:`sourcepath`.
    #:
    #: This field may be set using either a string referring to a concrete
    #: build system class name
    #: (see `build systems <#build-systems>`__) or an instance of
    #: :class:`reframe.core.buildsystems.BuildSystem`. The former is the
    #: recommended way.
    #:
    #:
    #: :type: :class:`str` or :class:`reframe.core.buildsystems.BuildSystem`.
    #: :default: :class:`None`.
    build_system = BuildSystemField('build_system', type(None))

    #: .. versionadded:: 3.0
    #:
    #: List of shell commands to be executed before compiling.
    #:
    #: These commands are emitted in the build script before the actual build
    #: commands generated by the selected `build system
    #: <#reframe.core.pipeline.RegressionTest.build_system>`__.
    #:
    #: :type: :class:`List[str]`
    #: :default: ``[]``
    prebuild_cmds = fields.TypedField('prebuild_cmds', typ.List[str])

    #: .. deprecated:: 3.0
    #:
    #: Use :attr:`prebuild_cmds` instead.
    prebuild_cmd = fields.DeprecatedField(
        fields.TypedField('prebuild_cmds', typ.List[str]),
        "'prebuild_cmd' is deprecated; please use 'prebuild_cmds' instead"
    )

    #: .. versionadded:: 3.0
    #:
    #: List of shell commands to be executed after a successful compilation.
    #:
    #: These commands are emitted in the script after the actual build
    #: commands generated by the selected `build system
    #: <#reframe.core.pipeline.RegressionTest.build_system>`__.
    #:
    #: :type: :class:`List[str]`
    #: :default: ``[]``
    postbuild_cmds = fields.TypedField('postbuild_cmds', typ.List[str])

    #: .. deprecated:: 3.0
    #:
    #: Use :attr:`postbuild_cmds` instead.
    postbuild_cmd = fields.DeprecatedField(
        fields.TypedField('postbuild_cmds', typ.List[str]),
        "'postbuild_cmd' is deprecated; please use 'postbuild_cmds' instead"
    )

    #: The name of the executable to be launched during the run phase.
    #:
    #: :type: :class:`str`
    #: :default: ``os.path.join('.', self.name)``
    executable = fields.TypedField('executable', str)

    #: List of options to be passed to the :attr:`executable`.
    #:
    #: :type: :class:`List[str]`
    #: :default: ``[]``
    executable_opts = fields.TypedField('executable_opts', typ.List[str])

    #: .. versionadded:: 2.20
    #:
    #: The container platform to be used for launching this test.
    #:
    #: If this field is set, the test will run inside a container using the
    #: specified container runtime. Container-specific options must be defined
    #: additionally after this field is set:
    #:
    #: .. code:: python
    #:
    #:    self.container_platform = 'Singularity'
    #:    self.container_platform.image = 'docker://ubuntu:18.04'
    #:    self.container_platform.commands = ['cat /etc/os-release']
    #:
    #: If this field is set, :attr:`executable` and :attr:`executable_opts`
    #: attributes are ignored. The container platform's :attr:`commands
    #: <reframe.core.containers.ContainerPlatform.commands>` will be used
    #: instead.
    #:
    #: :type: :class:`str` or
    #:     :class:`reframe.core.containers.ContainerPlatform`.
    #: :default: :class:`None`.
    container_platform = ContainerPlatformField('container_platform',
                                                type(None))

    #: .. versionadded:: 3.0
    #:
    #: List of shell commands to execute before launching this job.
    #:
    #: These commands do not execute in the context of ReFrame.
    #: Instead, they are emitted in the generated job script just before the
    #: actual job launch command.
    #:
    #: :type: :class:`List[str]`
    #: :default: ``[]``
    prerun_cmds = fields.TypedField('prerun_cmds', typ.List[str])

    #: .. deprecated:: 3.0
    #:
    #: Use :attr:`prerun_cmds` instead.
    pre_run = fields.DeprecatedField(
        fields.TypedField('prerun_cmds', typ.List[str]),
        "'pre_run' is deprecated; please use 'prerun_cmds' instead"
    )

    #: .. versionadded:: 3.0
    #:
    #: List of shell commands to execute after launching this job.
    #:
    #: See :attr:`prerun_cmds` for a more detailed description of the
    #: semantics.
    #:
    #: :type: :class:`List[str]`
    #: :default: ``[]``
    postrun_cmds = fields.TypedField('postrun_cmds', typ.List[str])

    #: .. deprecated:: 3.0
    #:
    #: Use :attr:`postrun_cmds` instead.
    post_run = fields.DeprecatedField(
        fields.TypedField('postrun_cmds', typ.List[str]),
        "'post_run' is deprecated; please use 'postrun_cmds' instead"
    )

    #: List of files to be kept after the test finishes.
    #:
    #: By default, the framework saves the standard output, the standard error
    #: and the generated shell script that was used to run this test.
    #:
    #: These files will be copied over to the framework’s output directory
    #: during the :func:`cleanup` phase.
    #:
    #: Directories are also accepted in this field.
    #:
    #: Relative path names are resolved against the stage directory.
    #:
    #: :type: :class:`List[str]`
    #: :default: ``[]``
    keep_files = fields.TypedField('keep_files', typ.List[str])

    #: List of files or directories (relative to the :attr:`sourcesdir`) that
    #: will be symlinked in the stage directory and not copied.
    #:
    #: You can use this variable to avoid copying very large files to the stage
    #: directory.
    #:
    #: :type: :class:`List[str]`
    #: :default: ``[]``
    readonly_files = fields.TypedField('readonly_files', typ.List[str])

    #: Set of tags associated with this test.
    #:
    #: This test can be selected from the frontend using any of these tags.
    #:
    #: :type: :class:`Set[str]`
    #: :default: an empty set
    tags = fields.TypedField('tags', typ.Set[str])

    #: List of people responsible for this test.
    #:
    #: When the test fails, this contact list will be printed out.
    #:
    #: :type: :class:`List[str]`
    #: :default: ``[]``
    maintainers = fields.TypedField('maintainers', typ.List[str])

    #: Mark this test as a strict performance test.
    #:
    #: If a test is marked as non-strict, the performance checking phase will
    #: always succeed, unless the ``--strict`` command-line option is passed
    #: when invoking ReFrame.
    #:
    #: :type: boolean
    #: :default: :class:`True`
    strict_check = fields.TypedField('strict_check', bool)

    #: Number of tasks required by this test.
    #:
    #: If the number of tasks is set to a number ``<=0``, ReFrame will try to
    #: flexibly allocate the number of tasks, based on the command line option
    #: |--flex-alloc-nodes|_. A negative number is used to indicate the minimum
    #: number of tasks required for the test. In this case the minimum number
    #: of tasks is the absolute value of the number, while Setting
    #: :attr:`num_tasks` to ``0`` is equivalent to setting it to
    #: :attr:`-num_tasks_per_node
    #: <reframe.core.pipeline.RegressionTest.num_tasks_per_node>`.
    #:
    #: :type: integral
    #: :default: ``1``
    #:
    #: .. note::
    #:     .. versionchanged:: 2.15
    #:        Added support for flexible allocation of the number of tasks
    #:        if the number of tasks is set to ``0``.
    #:     .. versionchanged:: 2.16
    #:        Negative :attr:`num_tasks` is allowed for specifying the minimum
    #:        number of required tasks by the test.
    #:
    #: .. |--flex-alloc-nodes| replace:: :attr:`--flex-alloc-nodes`
    #: .. _--flex-alloc-nodes: manpage.html#cmdoption-flex-alloc-nodes
    num_tasks = fields.TypedField('num_tasks', int)

    #: Number of tasks per node required by this test.
    #:
    #: Ignored if :class:`None`.
    #:
    #: :type: integral or :class:`None`
    #: :default: :class:`None`
    num_tasks_per_node = fields.TypedField('num_tasks_per_node',
                                           int, type(None))

    #: Number of GPUs per node required by this test.
    #: This attribute is translated internally to the ``_rfm_gpu`` resource.
    #: For more information on test resources, have a look at the
    #: :attr:`extra_resources` attribute.
    #:
    #: :type: integral
    #: :default: ``0``
    num_gpus_per_node = fields.TypedField('num_gpus_per_node', int)

    #: Number of CPUs per task required by this test.
    #:
    #: Ignored if :class:`None`.
    #:
    #: :type: integral or :class:`None`
    #: :default: :class:`None`
    num_cpus_per_task = fields.TypedField('num_cpus_per_task', int, type(None))

    #: Number of tasks per core required by this test.
    #:
    #: Ignored if :class:`None`.
    #:
    #: :type: integral or :class:`None`
    #: :default: :class:`None`
    num_tasks_per_core = fields.TypedField('num_tasks_per_core',
                                           int, type(None))

    #: Number of tasks per socket required by this test.
    #:
    #: Ignored if :class:`None`.
    #:
    #: :type: integral or :class:`None`
    #: :default: :class:`None`
    num_tasks_per_socket = fields.TypedField('num_tasks_per_socket',
                                             int, type(None))

    #: Specify whether this tests needs simultaneous multithreading enabled.
    #:
    #: Ignored if :class:`None`.
    #:
    #: :type: boolean or :class:`None`
    #: :default: :class:`None`
    use_multithreading = fields.TypedField('use_multithreading',
                                           bool, type(None))

    #: .. versionadded:: 3.0
    #:
    #: The maximum time a job can be pending before starting running.
    #:
    #: Time duration is specified as of the :attr:`time_limit` attribute.
    #:
    #: :type: :class:`str` or :class:`datetime.timedelta`
    #: :default: :class:`None`
    max_pending_time = fields.TimerField('max_pending_time', type(None))

    #: Specify whether this test needs exclusive access to nodes.
    #:
    #: :type: boolean
    #: :default: :class:`False`
    exclusive_access = fields.TypedField('exclusive_access', bool)

    #: Always execute this test locally.
    #:
    #: :type: boolean
    #: :default: :class:`False`
    local = fields.TypedField('local', bool)

    #: The set of reference values for this test.
    #:
    #: The reference values are specified as a scoped dictionary keyed on the
    #: performance variables defined in :attr:`perf_patterns` and scoped under
    #: the system/partition combinations.
    #: The reference itself is a four-tuple that contains the reference value,
    #: the lower and upper thresholds and the measurement unit.
    #:
    #: An example follows:
    #:
    #: .. code:: python
    #:
    #:    self.reference = {
    #:        'sys0:part0': {
    #:            'perfvar0': (50, -0.1, 0.1, 'Gflop/s'),
    #:            'perfvar1': (20, -0.1, 0.1, 'GB/s')
    #:        },
    #:        'sys0:part1': {
    #:            'perfvar0': (100, -0.1, 0.1, 'Gflop/s'),
    #:            'perfvar1': (40, -0.1, 0.1, 'GB/s')
    #:        }
    #:    }
    #:
    #: :type: A scoped dictionary with system names as scopes or :class:`None`
    #: :default: ``{}``
    #:
    #: .. note::
    #:     .. versionchanged:: 3.0
    #:        The measurement unit is required. The user should explicitly
    #:        specify :class:`None` if no unit is available.
    reference = fields.ScopedDictField(
        'reference', typ.Tuple[object, object, object, object])
    # FIXME: There is not way currently to express tuples of `float`s or
    # `None`s, so we just use the very generic `object`

    #:
    #: Refer to the :doc:`ReFrame Tutorials </tutorials>` for concrete usage
    #: examples.
    #:
    #: If set to :class:`None`, a sanity error will be raised during sanity
    #: checking.
    #:
    #: :type: A deferrable expression (i.e., the result of a :doc:`sanity
    #:     function </sanity_functions_reference>`) or :class:`None`
    #: :default: :class:`None`
    #:
    #: .. note::
    #:    .. versionchanged:: 2.9
    #:       The default behaviour has changed and it is now considered a
    #:       sanity failure if this attribute is set to :class:`None`.
    #:
    #:       If a test doesn't care about its output, this must be stated
    #:       explicitly as follows:
    #:
    #:       ::
    #:
    #:           self.sanity_patterns = sn.assert_found(r'.*', self.stdout)
    sanity_patterns = fields.TypedField('sanity_patterns',
                                        _DeferredExpression, type(None))

    #: Patterns for verifying the performance of this test.
    #:
    #: Refer to the :doc:`ReFrame Tutorials </tutorials>` for concrete usage
    #: examples.
    #:
    #: If set to :class:`None`, no performance checking will be performed.
    #:
    #: :type: A dictionary with keys of type :class:`str` and deferrable
    #:     expressions (i.e., the result of a :doc:`sanity function
    #:     </sanity_functions_reference>`) as values.
    #:     :class:`None` is also allowed.
    #: :default: :class:`None`
    perf_patterns = fields.TypedField(
        'perf_patterns', typ.Dict[str, _DeferredExpression], type(None))

    #: List of modules to be loaded before running this test.
    #:
    #: These modules will be loaded during the :func:`setup` phase.
    #:
    #: :type: :class:`List[str]`
    #: :default: ``[]``
    modules = fields.TypedField('modules', typ.List[str])

    #: Environment variables to be set before running this test.
    #:
    #: These variables will be set during the :func:`setup` phase.
    #:
    #: :type: :class:`Dict[str, str]`
    #: :default: ``{}``
    variables = fields.TypedField('variables', typ.Dict[str, str])

    #: Time limit for this test.
    #:
    #: Time limit is specified as a string in the form
    #: ``<days>d<hours>h<minutes>m<seconds>s`` or as number of seconds.
    #: If set to :class:`None`, no time limit will be set.
    #: The default time limit of the system partition's scheduler will be used.
    #:
    #: :type: :class:`str` or :class:`float` or :class:`int`
    #: :default: ``'10m'``
    #:
    #: .. note::
    #:    .. versionchanged:: 2.15
    #:       This attribute may be set to :class:`None`.
    #:
    #: .. warning::
    #:    .. versionchanged:: 3.0
    #:       The old syntax using a ``(h, m, s)`` tuple is deprecated.
    #:
    #:    .. versionchanged:: 3.2
    #:       - The old syntax using a ``(h, m, s)`` tuple is dropped.
    #:       - Support of `timedelta` objects is dropped.
    #:       - Number values are now accepted.
    time_limit = fields.TimerField('time_limit', type(None))

    #: .. versionadded:: 2.8
    #:
    #: Extra resources for this test.
    #:
    #: This field is for specifying custom resources needed by this test. These
    #: resources are defined in the `configuration
    #: <config_reference.html#.systems[].partitions[].resources>`__ of a system
    #: partition. For example, assume that two additional resources, named
    #: ``gpu`` and ``datawarp``, are defined in the configuration file as
    #: follows:
    #:
    #: ::
    #:
    #:     'resources': {
    #:         'gpu': [
    #:             '--gres=gpu:{num_gpus_per_node}'
    #:         ],
    #:         'datawarp': [
    #:             '#DW jobdw capacity={capacity}',
    #:             '#DW stage_in source={stagein_src}'
    #:         ]
    #:     }
    #:
    #: A regression test then may instantiate the above resources by setting
    #: the :attr:`extra_resources` attribute as follows:
    #:
    #: ::
    #:
    #:     self.extra_resources = {
    #:         'gpu': {'num_gpus_per_node': 2}
    #:         'datawarp': {
    #:             'capacity': '100GB',
    #:             'stagein_src': '/foo'
    #:         }
    #:     }
    #:
    #: The generated batch script (for Slurm) will then contain the following
    #: lines:
    #:
    #: ::
    #:
    #:     #SBATCH --gres=gpu:2
    #:     #DW jobdw capacity=100GB
    #:     #DW stage_in source=/foo
    #:
    #: Notice that if the resource specified in the configuration uses an
    #: alternative directive prefix (in this case ``#DW``), this will replace
    #: the standard prefix of the backend scheduler (in this case ``#SBATCH``)
    #:
    #: If the resource name specified in this variable does not match a
    #: resource name in the partition configuration, it will be simply ignored.
    #: The :attr:`num_gpus_per_node` attribute translates internally to the
    #: ``_rfm_gpu`` resource, so that setting
    #: ``self.num_gpus_per_node = 2`` is equivalent to the following:
    #:
    #: ::
    #:
    #:     self.extra_resources = {'_rfm_gpu': {'num_gpus_per_node': 2}}
    #:
    #: :type: :class:`Dict[str, Dict[str, object]]`
    #: :default: ``{}``
    #:
    #: .. note::
    #:    .. versionchanged:: 2.9
    #:       A new more powerful syntax was introduced
    #:       that allows also custom job script directive prefixes.
    extra_resources = fields.TypedField('extra_resources',
                                        typ.Dict[str, typ.Dict[str, object]])

    def __new__(cls, *args, **kwargs):
        obj = super().__new__(cls)

        # Create a test name from the class name and the constructor's
        # arguments
        name = cls.__qualname__
        if args or kwargs:
            arg_names = map(lambda x: util.toalphanum(str(x)),
                            itertools.chain(args, kwargs.values()))
            name += '_' + '_'.join(arg_names)

        # Determine the prefix
        try:
            prefix = cls._rfm_custom_prefix
        except AttributeError:
            if os_ext.is_interactive():
                prefix = os.getcwd()
            else:
                prefix = os.path.abspath(os.path.dirname(inspect.getfile(cls)))

        obj._rfm_init(name, prefix)
        return obj

    def __init__(self):
        pass

    @classmethod
    def __init_subclass__(cls, *, special=False, **kwargs):
        super().__init_subclass__(**kwargs)
        cls._rfm_special_test = special

    def _rfm_init(self, name=None, prefix=None):
        if name is not None:
            self.name = name

        self.descr = self.name
        self.valid_prog_environs = []
        self.valid_systems = []
        self.sourcepath = ''
        self.prebuild_cmds = []
        self.postbuild_cmds = []
        self.executable = os.path.join('.', self.name)
        self.executable_opts = []
        self.prerun_cmds = []
        self.postrun_cmds = []
        self.keep_files = []
        self.readonly_files = []
        self.tags = set()
        self.maintainers = []
        self._perfvalues = {}
        self.container_platform = None

        # Strict performance check, if applicable
        self.strict_check = True

        # Default is a single node check
        self.num_tasks = 1
        self.num_tasks_per_node = None
        self.num_gpus_per_node = 0
        self.num_cpus_per_task = None
        self.num_tasks_per_core = None
        self.num_tasks_per_socket = None
        self.use_multithreading = None
        self.exclusive_access = False
        self.max_pending_time = None

        # True only if check is to be run locally
        self.local = False

        # Static directories of the regression check
        self._prefix = os.path.abspath(prefix)
        if os.path.isdir(os.path.join(self._prefix, 'src')):
            self.sourcesdir = 'src'
        else:
            self.sourcesdir = None

        # Output patterns
        self.sanity_patterns = None

        # Performance patterns: None -> no performance checking
        self.perf_patterns = None
        self.reference = {}

        # Environment setup
        self.modules = []
        self.variables = {}

        # Time limit for the check
        self.time_limit = '10m'

        # Runtime information of the test
        self._current_partition = None
        self._current_environ = None

        # Associated job
        self._job = None
        self.extra_resources = {}

        # Dynamic paths of the regression check; will be set in setup()
        self._stagedir = None
        self._outputdir = None
        self._stdout = None
        self._stderr = None

        # Compilation process output
        self._build_job = None
        self._compile_proc = None
        self.build_system = None

        # Performance logging
        self._perf_logger = logging.null_logger

        # List of dependencies specified by the user
        self._userdeps = []

        # Weak reference to the test case associated with this check
        self._case = None

        if rt.runtime().get_option('general/0/non_default_craype'):
            self._cdt_environ = env.Environment(
                name='__rfm_cdt_environ',
                variables={
                    'LD_LIBRARY_PATH': '$CRAY_LD_LIBRARY_PATH:$LD_LIBRARY_PATH'
                }
            )
        else:
            # Just an empty environment
            self._cdt_environ = env.Environment('__rfm_cdt_environ')

    # Export read-only views to interesting fields
    @property
    def current_environ(self):
        '''The programming environment that the regression test is currently
        executing with.

        This is set by the framework during the :func:`setup` phase.

        :type: :class:`reframe.core.environments.ProgEnvironment`.
        '''
        return self._current_environ

    @property
    def current_partition(self):
        '''The system partition the regression test is currently executing on.

        This is set by the framework during the :func:`setup` phase.

        :type: :class:`reframe.core.systems.SystemPartition`.
        '''
        return self._current_partition

    @property
    def current_system(self):
        '''The system the regression test is currently executing on.

        This is set by the framework during the initialization phase.

        :type: :class:`reframe.core.systems.System`.
        '''
        return rt.runtime().system

    @property
    def perfvalues(self):
        return util.MappingView(self._perfvalues)

    @property
    def job(self):
        '''The job descriptor associated with this test.

        This is set by the framework during the :func:`setup` phase.

        :type: :class:`reframe.core.schedulers.Job`.
        '''
        return self._job

    @property
    def logger(self):
        '''A logger associated with this test.

        You can use this logger to log information for your test.
        '''
        return logging.getlogger()

    @property
    def prefix(self):
        '''The prefix directory of the test.

        :type: :class:`str`.
        '''
        return self._prefix

    @property
    def stagedir(self):
        '''The stage directory of the test.

        This is set during the :func:`setup` phase.

        :type: :class:`str`.
        '''
        return self._stagedir

    @property
    def outputdir(self):
        '''The output directory of the test.

        This is set during the :func:`setup` phase.

        .. versionadded:: 2.13

        :type: :class:`str`.
        '''
        return self._outputdir

    @property
    @sn.sanity_function
    def stdout(self):
        '''The name of the file containing the standard output of the test.

        This is set during the :func:`setup` phase.

        This attribute is evaluated lazily, so it can by used inside sanity
        expressions.

        :type: :class:`str`.
        '''
        return self._job.stdout

    @property
    @sn.sanity_function
    def stderr(self):
        '''The name of the file containing the standard error of the test.

        This is set during the :func:`setup` phase.

        This attribute is evaluated lazily, so it can by used inside sanity
        expressions.

        :type: :class:`str`.
        '''
        return self._job.stderr

    @property
    def build_job(self):
        return self._build_job

    @property
    @sn.sanity_function
    def build_stdout(self):
        return self._build_job.stdout

    @property
    @sn.sanity_function
    def build_stderr(self):
        return self._build_job.stderr

    def info(self):
        '''Provide live information for this test.

        This method is used by the front-end to print the status message
        during the test's execution. This function is also called to provide
        the message for the `check_info
        <config_reference.html#.logging[].handlers[].format>`__ logging
        attribute.
        By default, it returns a message reporting the test name, the current
        partition and the current programming environment that the test is
        currently executing on.

        .. versionadded:: 2.10

        :returns: a string with an informational message about this test

        .. note ::
           When overriding this method, you should pay extra attention on how
           you use the :class:`RegressionTest`'s attributes, because this
           method may be called at any point of the test's lifetime.
        '''
        ret = self.name
        if self.current_partition:
            ret += ' on %s' % self.current_partition.fullname

        if self.current_environ:
            ret += ' using %s' % self.current_environ.name

        return ret

    def supports_system(self, name):
        if name.find(':') != -1:
            system, partition = name.split(':')
        else:
            system, partition = self.current_system.name, name

        valid_matches = ['*', '*:*', system, f'{system}:*',
                         f'*:{partition}', f'{system}:{partition}']

        return any(n in self.valid_systems for n in valid_matches)

    def supports_environ(self, env_name):
        if '*' in self.valid_prog_environs:
            return True

        return env_name in self.valid_prog_environs

    def is_local(self):
        '''Check if the test will execute locally.

        A test executes locally if the :attr:`local` attribute is set or if the
        current partition's scheduler does not support job submission.
        '''
        if self._current_partition is None:
            return self.local

        return self.local or self._current_partition.scheduler.is_local

    def _setup_paths(self):
        '''Setup the check's dynamic paths.'''
        self.logger.debug('setting up paths')
        try:
            runtime = rt.runtime()
            self._stagedir = runtime.make_stagedir(
                self.current_system.name, self._current_partition.name,
                self._current_environ.name, self.name
            )
            self._outputdir = runtime.make_outputdir(
                self.current_system.name, self._current_partition.name,
                self._current_environ.name, self.name
            )
        except OSError as e:
            raise PipelineError('failed to set up paths') from e

    def _setup_job(self, **job_opts):
        '''Setup the job related to this check.'''

        self.logger.debug('setting up the job descriptor')

        msg = 'job scheduler backend: {0}'
        self.logger.debug(
            msg.format('local' if self.is_local else
                       self._current_partition.scheduler.registered_name))

        if self.local:
            scheduler = getscheduler('local')()
            launcher = getlauncher('local')()
        else:
            scheduler = self._current_partition.scheduler
            launcher = self._current_partition.launcher_type()

        self._job = Job.create(scheduler,
                               launcher,
                               name='rfm_%s_job' % self.name,
                               workdir=self._stagedir,
                               max_pending_time=self.max_pending_time,
                               sched_access=self._current_partition.access,
                               sched_exclusive_access=self.exclusive_access,
                               **job_opts)

    def _setup_perf_logging(self):
        self.logger.debug('setting up performance logging')
        self._perf_logger = logging.getperflogger(self)

    @_run_hooks()
    @final
    def setup(self, partition, environ, **job_opts):
        '''The setup phase of the regression test pipeline.

        :arg partition: The system partition to set up this test for.
        :arg environ: The environment to set up this test for.
        :arg job_opts: Options to be passed through to the backend scheduler.
            When overriding this method users should always pass through
            ``job_opts`` to the base class method.
        :raises reframe.core.exceptions.ReframeError: In case of errors.

        .. warning::

           .. versionchanged:: 3.0
              You may not override this method directly unless you are in
              special test. See `here
              <migration_2_to_3.html#force-override-a-pipeline-method>`__ for
              more details.

        '''
        self._current_partition = partition
        self._current_environ = environ
        self._setup_paths()
        self._setup_job(**job_opts)

    def _copy_to_stagedir(self, path):
        self.logger.debug('copying %s to stage directory (%s)' %
                          (path, self._stagedir))
        self.logger.debug('symlinking files: %s' % self.readonly_files)
        try:
            os_ext.copytree_virtual(
                path, self._stagedir, self.readonly_files, dirs_exist_ok=True
            )
        except (OSError, ValueError, TypeError) as e:
            raise PipelineError('copying of files failed') from e

    def _clone_to_stagedir(self, url):
        self.logger.debug('cloning URL %s to stage directory (%s)' %
                          (url, self._stagedir))
        os_ext.git_clone(self.sourcesdir, self._stagedir)

    @_run_hooks('pre_compile')
    @final
    def compile(self):
        '''The compilation phase of the regression test pipeline.

        :raises reframe.core.exceptions.ReframeError: In case of errors.

        .. warning::

           .. versionchanged:: 3.0
              You may not override this method directly unless you are in
              special test. See `here
              <migration_2_to_3.html#force-override-a-pipeline-method>`__ for
              more details.

        '''
        if not self._current_environ:
            raise PipelineError('no programming environment set')

        # Copy the check's resources to the stage directory
        if self.sourcesdir:
            try:
                commonpath = os.path.commonpath([self.sourcesdir,
                                                 self.sourcepath])
            except ValueError:
                commonpath = None

            if commonpath:
                self.logger.warn(
                    "sourcepath `%s' seems to be a subdirectory of "
                    "sourcesdir `%s', but it will be interpreted "
                    "as relative to it." % (self.sourcepath, self.sourcesdir))

            if os_ext.is_url(self.sourcesdir):
                self._clone_to_stagedir(self.sourcesdir)
            else:
                self._copy_to_stagedir(os.path.join(self._prefix,
                                                    self.sourcesdir))

        # Verify the sourcepath and determine the sourcepath in the stagedir
        if (os.path.isabs(self.sourcepath) or
                os.path.normpath(self.sourcepath).startswith('..')):
            raise PipelineError(
                'self.sourcepath is an absolute path or does not point to a '
                'subfolder or a file contained in self.sourcesdir: ' +
                self.sourcepath
            )

        staged_sourcepath = os.path.join(self._stagedir, self.sourcepath)
        self.logger.debug('Staged sourcepath: %s' % staged_sourcepath)
        if os.path.isdir(staged_sourcepath):
            if not self.build_system:
                # Try to guess the build system
                cmakelists = os.path.join(staged_sourcepath, 'CMakeLists.txt')
                configure_ac = os.path.join(staged_sourcepath, 'configure.ac')
                configure_in = os.path.join(staged_sourcepath, 'configure.in')
                if os.path.exists(cmakelists):
                    self.build_system = 'CMake'
                    self.build_system.builddir = 'rfm_build'
                elif (os.path.exists(configure_ac) or
                      os.path.exists(configure_in)):
                    self.build_system = 'Autotools'
                    self.build_system.builddir = 'rfm_build'
                else:
                    self.build_system = 'Make'

            self.build_system.srcdir = self.sourcepath
        else:
            if not self.build_system:
                self.build_system = 'SingleSource'

            self.build_system.srcfile = self.sourcepath
            self.build_system.executable = self.executable

        # Prepare build job
        build_commands = [
            *self.prebuild_cmds,
            *self.build_system.emit_build_commands(self._current_environ),
            *self.postbuild_cmds
        ]
        user_environ = env.Environment(type(self).__name__,
                                       self.modules, self.variables.items())
        environs = [self._current_partition.local_env, self._current_environ,
                    user_environ, self._cdt_environ]

        self._build_job = Job.create(getscheduler('local')(),
                                     launcher=getlauncher('local')(),
                                     name='rfm_%s_build' % self.name,
                                     workdir=self._stagedir)
        with os_ext.change_dir(self._stagedir):
            try:
                self._build_job.prepare(
                    build_commands, environs,
                    login=rt.runtime().get_option('general/0/use_login_shell'),
                    trap_errors=True
                )
            except OSError as e:
                raise PipelineError('failed to prepare build job') from e

            self._build_job.submit()

    @_run_hooks('post_compile')
    @final
    def compile_wait(self):
        '''Wait for compilation phase to finish.

        .. versionadded:: 2.13

        .. warning::

           .. versionchanged:: 3.0
              You may not override this method directly unless you are in
              special test. See `here
              <migration_2_to_3.html#force-override-a-pipeline-method>`__ for
              more details.

        '''
        self._build_job.wait()
        self.logger.debug('compilation finished')

        # FIXME: this check is not reliable for certain scheduler backends
        if self._build_job.exitcode != 0:
            raise BuildError(self._build_job.stdout, self._build_job.stderr)

    @_run_hooks('pre_run')
    @final
    def run(self):
        '''The run phase of the regression test pipeline.

        This call is non-blocking.
        It simply submits the job associated with this test and returns.

        .. warning::

           .. versionchanged:: 3.0
              You may not override this method directly unless you are in
              special test. See `here
              <migration_2_to_3.html#force-override-a-pipeline-method>`__ for
              more details.
        '''
        if not self.current_system or not self._current_partition:
            raise PipelineError('no system or system partition is set')

        if self.container_platform:
            try:
                cp_name = type(self.container_platform).__name__
                cp_env = self._current_partition.container_environs[cp_name]
            except KeyError as e:
                raise PipelineError(
                    'container platform not configured '
                    'on the current partition: %s' % e) from None

            self.container_platform.validate()
            self.container_platform.mount_points += [
                (self._stagedir, self.container_platform.workdir)
            ]

            # We replace executable and executable_opts in case of containers
            self.executable = self.container_platform.launch_command()
            self.executable_opts = []
            prepare_container = self.container_platform.emit_prepare_commands()
            if prepare_container:
                self.prerun_cmds += prepare_container

        self.job.num_tasks = self.num_tasks
        self.job.num_tasks_per_node = self.num_tasks_per_node
        self.job.num_tasks_per_core = self.num_tasks_per_core
        self.job.num_cpus_per_task = self.num_cpus_per_task
        self.job.use_smt = self.use_multithreading
        self.job.time_limit = self.time_limit

        exec_cmd = [self.job.launcher.run_command(self.job),
                    self.executable, *self.executable_opts]
        commands = [*self.prerun_cmds, ' '.join(exec_cmd), *self.postrun_cmds]
        user_environ = env.Environment(type(self).__name__,
                                       self.modules, self.variables.items())
        environs = [
            self._current_partition.local_env,
            self._current_environ,
            user_environ,
            self._cdt_environ
        ]
        if self.container_platform and cp_env:
            environs = [
                self._current_partition.local_env,
                self._current_environ,
                cp_env,
                user_environ,
                self._cdt_environ
            ]

        # num_gpus_per_node is a managed resource
        if self.num_gpus_per_node > 0:
            self.extra_resources.setdefault(
                '_rfm_gpu', {'num_gpus_per_node': self.num_gpus_per_node}
            )

        # Get job options from managed resources and prepend them to
        # job_opts. We want any user supplied options to be able to
        # override those set by the framework.
        resources_opts = []
        for r, v in self.extra_resources.items():
            resources_opts.extend(
                self._current_partition.get_resource(r, **v))

        self._job.options = resources_opts + self._job.options
        with os_ext.change_dir(self._stagedir):
            try:
                self._job.prepare(
                    commands, environs,
                    login=rt.runtime().get_option('general/0/use_login_shell'),
                    trap_errors=rt.runtime().get_option(
                        'general/0/trap_job_errors'
                    )
                )
            except OSError as e:
                raise PipelineError('failed to prepare run job') from e

            self._job.submit()

        msg = ('spawned job (%s=%s)' %
               ('pid' if self.is_local() else 'jobid', self._job.jobid))
        self.logger.debug(msg)

        # Update num_tasks if test is flexible
        if self.job.sched_flex_alloc_nodes:
            self.num_tasks = self.job.num_tasks

    @final
    def run_complete(self):
        '''Check if the run phase has completed.

        :returns: :class:`True` if the associated job has finished,
            :class:`False` otherwise.

            If no job descriptor is yet associated with this test,
            :class:`True` is returned.
        :raises reframe.core.exceptions.ReframeError: In case of errors.

        .. warning::
           You may not override this method directly unless you are in
           special test. See `here
           <migration_2_to_3.html#force-override-a-pipeline-method>`__ for
           more details.

        '''
        if not self._job:
            return True

        return self._job.finished()

    @final
    def poll(self):
        '''See :func:`run_complete`.

        .. deprecated:: 3.2

        '''
        user_deprecation_warning('calling poll() is deprecated; '
                                 'please use run_complete() instead')
        return self.run_complete()

    @_run_hooks('post_run')
    @final
    def run_wait(self):
        '''Wait for the run phase of this test to finish.

        :raises reframe.core.exceptions.ReframeError: In case of errors.

        .. warning::
           You may not override this method directly unless you are in
           special test. See `here
           <migration_2_to_3.html#force-override-a-pipeline-method>`__ for
           more details.

        '''
        self._job.wait()
        self.logger.debug('spawned job finished')

    @final
    def wait(self):
        '''See :func:`run_wait`.

        .. deprecated:: 3.2
        '''
        user_deprecation_warning('calling wait() is deprecated; '
                                 'please use run_wait() instead')
        self.run_wait()

    @_run_hooks()
    @final
    def sanity(self):
        self.check_sanity()

    @_run_hooks()
    @final
    def performance(self):
        try:
            self.check_performance()
        except PerformanceError:
            if self.strict_check:
                raise

    @final
    def check_sanity(self):
        '''The sanity checking phase of the regression test pipeline.

        :raises reframe.core.exceptions.SanityError: If the sanity check fails.

        .. warning::

           .. versionchanged:: 3.0
              You may not override this method directly unless you are in
              special test. See `here
              <migration_2_to_3.html#force-override-a-pipeline-method>`__ for
              more details.

        '''
        if rt.runtime().get_option('general/0/trap_job_errors'):
            sanity_patterns = [
                sn.assert_eq(self.job.exitcode, 0,
                             msg='job exited with exit code {0}')
            ]
            if self.sanity_patterns is not None:
                sanity_patterns.append(self.sanity_patterns)

            self.sanity_patterns = sn.all(sanity_patterns)
        elif self.sanity_patterns is None:
            raise SanityError('sanity_patterns not set')

        with os_ext.change_dir(self._stagedir):
            success = sn.evaluate(self.sanity_patterns)
            if not success:
                raise SanityError()

    @final
    def check_performance(self):
        '''The performance checking phase of the regression test pipeline.

        :raises reframe.core.exceptions.SanityError: If the performance check
            fails.

        .. warning::

           .. versionchanged:: 3.0
              You may not override this method directly unless you are in
              special test. See `here
              <migration_2_to_3.html#force-override-a-pipeline-method>`__ for
              more details.

        '''
        if self.perf_patterns is None:
            return

        self._setup_perf_logging()
        with os_ext.change_dir(self._stagedir):
            # Check if default reference perf values are provided and
            # store all the variables tested in the performance check
            has_default = False
            variables = set()
            for key, ref in self.reference.items():
                keyparts = key.split(self.reference.scope_separator)
                system = keyparts[0]
                varname = keyparts[-1]
                unit = ref[3]
                variables.add((varname, unit))
                if system == '*':
                    has_default = True
                    break

            if not has_default:
                if not variables:
                    # If empty, it means that self.reference was empty, so try
                    # to infer their name from perf_patterns
                    variables = {(name, None)
                                 for name in self.perf_patterns.keys()}

                for var in variables:
                    name, unit = var
                    ref_tuple = (0, None, None, unit)
                    self.reference.update({'*': {name: ref_tuple}})

            # We first evaluate and log all performance values and then we
            # check them against the reference. This way we always log them
            # even if the don't meet the reference.
            for tag, expr in self.perf_patterns.items():
                value = sn.evaluate(expr)
                key = '%s:%s' % (self._current_partition.fullname, tag)
                if key not in self.reference:
                    raise SanityError(
                        "tag `%s' not resolved in references for `%s'" %
                        (tag, self._current_partition.fullname))

                self._perfvalues[key] = (value, *self.reference[key])
                self._perf_logger.log_performance(logging.INFO, tag, value,
                                                  *self.reference[key])

            for key, values in self._perfvalues.items():
                val, ref, low_thres, high_thres, *_ = values

                # Verify that val is a number
                if not isinstance(val, numbers.Number):
                    raise SanityError(
                        "the value extracted for performance variable '%s' "
                        "is not a number: %s" % (key, val)
                    )

                tag = key.split(':')[-1]
                try:
                    sn.evaluate(
                        sn.assert_reference(
                            val, ref, low_thres, high_thres,
                            msg=('failed to meet reference: %s={0}, '
                                 'expected {1} (l={2}, u={3})' % tag))
                    )
                except SanityError as e:
                    raise PerformanceError(e)

    def _copy_job_files(self, job, dst):
        if job is None:
            return

        stdout = os.path.join(self._stagedir, job.stdout)
        stderr = os.path.join(self._stagedir, job.stderr)
        script = os.path.join(self._stagedir, job.script_filename)
        shutil.copy(stdout, dst)
        shutil.copy(stderr, dst)
        shutil.copy(script, dst)

    def _copy_to_outputdir(self):
        '''Copy check's interesting files to the output directory.'''
        self.logger.debug('copying interesting files to output directory')
        self._copy_job_files(self._job, self.outputdir)
        self._copy_job_files(self._build_job, self.outputdir)

        # Copy files specified by the user
        for f in self.keep_files:
            f_orig = f
            if not os.path.isabs(f):
                f = os.path.join(self._stagedir, f)

            if os.path.isfile(f):
                shutil.copy(f, self.outputdir)
            elif os.path.isdir(f):
                shutil.copytree(f, os.path.join(self.outputdir, f_orig))

    @_run_hooks()
    @final
    def cleanup(self, remove_files=False):
        '''The cleanup phase of the regression test pipeline.

        :arg remove_files: If :class:`True`, the stage directory associated
            with this test will be removed.

        .. warning::

           .. versionchanged:: 3.0
              You may not override this method directly unless you are in
              special test. See `here
              <migration_2_to_3.html#force-override-a-pipeline-method>`__ for
              more details.

        '''
        aliased = os.path.samefile(self._stagedir, self._outputdir)
        if aliased:
            self.logger.debug('skipping copy to output dir '
                              'since they alias each other')
        else:
            self._copy_to_outputdir()

        if remove_files:
            self.logger.debug('removing stage directory')
            os_ext.rmtree(self._stagedir)

    # Dependency API

    def user_deps(self):
        return util.SequenceView(self._userdeps)

    def depends_on(self, target, when=None, *args, **kwargs):
        '''Add a dependency to ``target`` in this test.

        :arg target: The name of the target test.
        :arg when: A callable that defines the mapping of the dependencies.
            The function the user passes should take as argument the source
            and destination testcase. When case B depends on case `A' we
            consider as source case `A' and destination case `B'. In the
            following example, each case will depend on every case from T0,
            that belongs in the same partition.

            .. code-block:: python

                def part_equal(src, dst):
                    p0, _ = src
                    p1, _  = dst
                    return p0 == p1

                self.depends_on('T0', when=part_equal)

            By default each testcase will depend on the case from target
            that has the same environment and partition, if it exists.

        For more details on how test dependencies work in ReFrame, please
        refer to `How Test Dependencies Work In ReFrame <dependencies.html>`__.

        .. versionadded:: 2.21

        .. versionchanged:: 3.3
           Dependencies between cases from different partitions are now allowed
           and the arguments `how' and `subdeps' are  deprecated. You should
           use the `when' argument.

        '''
        if not isinstance(target, str):
            raise TypeError("target argument must be of type: `str'")

        def same_env_and_partition(src, dst):
            return src == dst

        if when is None:
            when = same_env_and_partition
        elif ('how' in kwargs or 'subdeps' in kwargs or args or
              isinstance(when, int)):
            msg = ("the arguments `how' and `subdeps' are deprecated, "
                   "please use the argument `when'")
            # user_deprecation_warning(msg)

            # if `when' is callable ignore other arguments, otherwise
            # fix the argument to be the appropriate callable
            if when is not callable(when):
                if isinstance(when, int):
                    how = when
                    # If there is an extra argument it should be subdeps
                    if args:
                        subdeps = args[0]
                    else:
                        subdeps = None

                else:
                    how = kwargs.get('how', default=DEPEND_BY_ENV)
                    subdeps = kwargs.get('how', default=None)

                # some sanity checking
                if how is not None and not isinstance(how, int):
                    raise TypeError("how argument must be of type: `int'")

                if (subdeps is not None and
                    not isinstance(subdeps, typ.Dict[str, typ.List[str]])):
                    raise TypeError("subdeps argument must be of type "
                                    "`Dict[str, List[str]]' or `None'")

                def exact(src, dst):
                    if not subdeps:
                        return False

                    return ((src[0] == dst[0]) and (src[1] in subdeps) and
                            (dst[1] in subdeps[src[1]]))

                def same_partition(src, dst):
                    return src[0] == dst[0]

                # Follow the old definitions
                # DEPEND_BY_ENV used to mean same env, same partition
                # & same system
                if how == DEPEND_BY_ENV:
                    when = same_env_and_partition
                # DEPEND_BY_ENV used to mean same partition & same system
                elif how == DEPEND_FULLY:
                    when = same_partition
                # DEPEND_EXACT allows dependencies inside the same partition
                elif how == DEPEND_EXACT:
                    when = exact
                else:
                    raise TypeError("invalid type of dependency")

<<<<<<< HEAD
        if not callable(when):
            raise TypeError("how argument must be callable")
=======
        if (subdeps is not None and
                not isinstance(subdeps, typ.Dict[str, typ.List[str]])):
            raise TypeError("subdeps argument must be of type "
                            "`Dict[str, List[str]]' or `None'")
>>>>>>> 8111772c

        self._userdeps.append((target, when))

    def getdep(self, target, environ=None):
        '''Retrieve the test case of a target dependency.

        This is a low-level method. The :func:`@require_deps
        <reframe.core.decorators.require_deps>` decorators should be
        preferred.

        :arg target: The name of the target dependency to be retrieved.
        :arg environ: The name of the programming environment that will be
            used to retrieve the test case of the target test. If ``None``,
            :attr:`RegressionTest.current_environ` will be used.

        .. versionadded:: 2.21

        '''
        if self.current_environ is None:
            raise DependencyError(
                'cannot resolve dependencies before the setup phase'
            )

        if environ is None:
            environ = self.current_environ.name

        if self._case is None or self._case() is None:
            raise DependencyError('no test case is associated with this test')

        for d in self._case().deps:
            if d.check.name == target and d.environ.name == environ:
                return d.check

        raise DependencyError('could not resolve dependency to (%s, %s)' %
                              (target, environ))

    def __str__(self):
        return "%s(name='%s', prefix='%s')" % (type(self).__name__,
                                               self.name, self.prefix)


class RunOnlyRegressionTest(RegressionTest, special=True):
    '''Base class for run-only regression tests.

    This class is also directly available under the top-level :mod:`reframe`
    module.
    '''

    def compile(self):
        '''The compilation phase of the regression test pipeline.

        This is a no-op for this type of test.
        '''

    def compile_wait(self):
        '''Wait for compilation phase to finish.

        This is a no-op for this type of test.
        '''

    @_run_hooks('pre_run')
    def run(self):
        '''The run phase of the regression test pipeline.

        The resources of the test are copied to the stage directory and the
        rest of execution is delegated to the :func:`RegressionTest.run()`.
        '''
        if self.sourcesdir:
            if os_ext.is_url(self.sourcesdir):
                self._clone_to_stagedir(self.sourcesdir)
            else:
                self._copy_to_stagedir(os.path.join(self._prefix,
                                                    self.sourcesdir))

        super().run.__wrapped__(self)


class CompileOnlyRegressionTest(RegressionTest, special=True):
    '''Base class for compile-only regression tests.

    These tests are by default local and will skip the run phase of the
    regression test pipeline.

    The standard output and standard error of the test will be set to those of
    the compilation stage.

    This class is also directly available under the top-level :mod:`reframe`
    module.
    '''

    def _rfm_init(self, *args, **kwargs):
        super()._rfm_init(*args, **kwargs)
        self.local = True

    @_run_hooks()
    def setup(self, partition, environ, **job_opts):
        '''The setup stage of the regression test pipeline.

        Similar to the :func:`RegressionTest.setup`, except that no job
        descriptor is set up for this test.
        '''
        # No need to setup the job for compile-only checks
        self._current_partition = partition
        self._current_environ = environ
        self._setup_paths()

    @property
    @sn.sanity_function
    def stdout(self):
        return self._build_job.stdout

    @property
    @sn.sanity_function
    def stderr(self):
        return self._build_job.stderr

    def run(self):
        '''The run stage of the regression test pipeline.

        Implemented as no-op.
        '''

    def run_wait(self):
        '''Wait for this test to finish.

        Implemented as no-op
        '''<|MERGE_RESOLUTION|>--- conflicted
+++ resolved
@@ -34,12 +34,8 @@
 from reframe.core.deferrable import _DeferredExpression
 from reframe.core.exceptions import (BuildError, DependencyError,
                                      PipelineError, SanityError,
-<<<<<<< HEAD
                                      PerformanceError,
                                      user_deprecation_warning)
-=======
-                                     PerformanceError, user_deprecation_warning)
->>>>>>> 8111772c
 from reframe.core.meta import RegressionTestMeta
 from reframe.core.schedulers import Job
 
@@ -1682,15 +1678,8 @@
                 else:
                     raise TypeError("invalid type of dependency")
 
-<<<<<<< HEAD
         if not callable(when):
-            raise TypeError("how argument must be callable")
-=======
-        if (subdeps is not None and
-                not isinstance(subdeps, typ.Dict[str, typ.List[str]])):
-            raise TypeError("subdeps argument must be of type "
-                            "`Dict[str, List[str]]' or `None'")
->>>>>>> 8111772c
+            raise TypeError("when argument must be callable")
 
         self._userdeps.append((target, when))
 
