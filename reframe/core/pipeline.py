# Copyright 2016-2021 Swiss National Supercomputing Centre (CSCS/ETH Zurich)
# ReFrame Project Developers. See the top-level LICENSE file for details.
#
# SPDX-License-Identifier: BSD-3-Clause

#
# Basic functionality for regression tests
#

__all__ = [
    'CompileOnlyRegressionTest', 'RegressionTest', 'RunOnlyRegressionTest',
    'DEPEND_BY_ENV', 'DEPEND_EXACT', 'DEPEND_FULLY', 'final', 'RegressionMixin'
]


import functools
import glob
import inspect
import itertools
import numbers
import os
import shutil

import reframe.core.environments as env
import reframe.core.fields as fields
import reframe.core.hooks as hooks
import reframe.core.logging as logging
import reframe.core.runtime as rt
import reframe.utility as util
import reframe.utility.jsonext as jsonext
import reframe.utility.osext as osext
import reframe.utility.sanity as sn
import reframe.utility.typecheck as typ
import reframe.utility.udeps as udeps
from reframe.core.backends import getlauncher, getscheduler
from reframe.core.buildsystems import BuildSystemField
from reframe.core.containers import ContainerPlatformField
from reframe.core.deferrable import _DeferredExpression
from reframe.core.exceptions import (BuildError, DependencyError,
                                     PerformanceError, PipelineError,
                                     SanityError, SkipTestError,
                                     ReframeSyntaxError)
from reframe.core.meta import RegressionTestMeta
from reframe.core.schedulers import Job
from reframe.core.warnings import user_deprecation_warning


# Dependency kinds

#: Constant to be passed as the ``how`` argument of the
#: :func:`~RegressionTest.depends_on` method. It denotes that test case
#: dependencies will be explicitly specified by the user.
#:
#:  This constant is directly available under the :mod:`reframe` module.
#:
#: .. deprecated:: 3.3
#:    Please use a callable as the ``how`` argument.
DEPEND_EXACT = 1

#: Constant to be passed as the ``how`` argument of the
#: :func:`RegressionTest.depends_on` method. It denotes that the test cases of
#: the current test will depend only on the corresponding test cases of the
#: target test that use the same programming environment.
#:
#:  This constant is directly available under the :mod:`reframe` module.
#:
#: .. deprecated:: 3.3
#:    Please use a callable as the ``how`` argument.
DEPEND_BY_ENV = 2

#: Constant to be passed as the ``how`` argument of the
#: :func:`RegressionTest.depends_on` method. It denotes that each test case of
#: this test depends on all the test cases of the target test.
#:
#:  This constant is directly available under the :mod:`reframe` module.
#:
#: .. deprecated:: 3.3
#:    Please use a callable as the ``how`` argument.
DEPEND_FULLY = 3


_PIPELINE_STAGES = (
    '__init__',
    'setup',
    'compile', 'compile_wait',
    'run', 'run_wait',
    'sanity',
    'performance',
    'cleanup'
)


_USER_PIPELINE_STAGES = (
    'init', 'setup', 'compile', 'run', 'sanity', 'performance', 'cleanup'
)


def final(fn):
    fn._rfm_final = True
    user_deprecation_warning(
        'using the @rfm.final decorator from the rfm module is '
        'deprecated; please use the built-in decorator @final instead.',
        from_version='3.7.0'
    )

    @functools.wraps(fn)
    def _wrapped(*args, **kwargs):
        return fn(*args, **kwargs)

    return _wrapped


class RegressionMixin(metaclass=RegressionTestMeta):
    '''Base mixin class for regression tests.

    Multiple inheritance from more than one
    :class:`RegressionTest` class is not allowed in ReFrame. Hence, mixin
    classes provide the flexibility to bundle reusable test add-ons, leveraging
    the metaclass magic implemented in
    :class:`RegressionTestMeta`. Using this metaclass allows mixin classes to
    use powerful ReFrame features, such as hooks, parameters or variables.

    .. versionadded:: 3.4.2
    '''

    def __getattr__(self, name):
        ''' Intercept the AttributeError if the name is a required variable.'''
        if (name in self._rfm_var_space and
            not self._rfm_var_space[name].is_defined()):
            raise AttributeError(
                f'required variable {name!r} has not been set'
            ) from None
        else:
            raise AttributeError(
                f'{type(self).__qualname__} object has no attribute {name!r}'
            )


class RegressionTest(RegressionMixin, jsonext.JSONSerializable):
    '''Base class for regression tests.

    All regression tests must eventually inherit from this class.
    This class provides the implementation of the pipeline phases that the
    regression test goes through during its lifetime.

    This class accepts parameters at the *class definition*, i.e., the test
    class can be defined as follows:

    .. code-block:: python

       class MyTest(RegressionTest, param='foo', ...):

    where ``param`` is one of the following:

    :param pin_prefix: lock the test prefix to the directory where the current
        class lives.

    :param require_version: a list of ReFrame version specifications that this
        test is allowed to run. A version specification string can have one of
        the following formats:

        - ``VERSION``: Specifies a single version.
        - ``{OP}VERSION``, where ``{OP}`` can be any of ``>``, ``>=``, ``<``,
          ``<=``, ``==`` and ``!=``. For example, the version specification
          string ``'>=3.5.0'`` will allow the following test to be loaded
          only by ReFrame 3.5.0 and higher. The ``==VERSION`` specification
          is the equivalent of ``VERSION``.
        - ``V1..V2``: Specifies a range of versions.

        The test will be selected if *any* of the versions is satisfied, even
        if the versions specifications are conflicting.

    :param special: allow pipeline stage methods to be overriden in this class.

    .. note::
        .. versionchanged:: 2.19
           Base constructor takes no arguments.

        .. versionadded:: 3.3
           The ``pin_prefix`` class definition parameter is added.

        .. versionadded:: 3.7.0
           The ``require_verion`` class definition parameter is added.

    .. warning::
        .. versionchanged:: 3.4.2
           Multiple inheritance with a shared common ancestor is not allowed.

    '''

    def disable_hook(self, hook_name):
        '''Disable pipeline hook by name.

        :arg hook_name: The function name of the hook to be disabled.

        :meta private:
        '''
        self._disabled_hooks.add(hook_name)

    @classmethod
    def pipeline_hooks(cls):
        ret = {}
        for hook in cls._rfm_hook_registry:
            for stage in hook.stages:
                try:
                    ret[stage].append(hook.fn)
                except KeyError:
                    ret[stage] = [hook.fn]

        return ret

    #: The name of the test.
    #:
    #: :type: string that can contain any character except ``/``
    name = variable(typ.Str[r'[^\/]+'])

    #: List of programming environments supported by this test.
    #:
    #: If ``*`` is in the list then all programming environments are supported
    #: by this test.
    #:
    #: :type: :class:`List[str]`
    #: :default: ``required``
    #:
    #: .. note::
    #:     .. versionchanged:: 2.12
    #:        Programming environments can now be specified using wildcards.
    #:
    #:     .. versionchanged:: 2.17
    #:        Support for wildcards is dropped.
    #:
    #:     .. versionchanged:: 3.3
    #:        Default value changed from ``[]`` to ``None``.
    #:
    #:     .. versionchanged:: 3.6
    #:        Default value changed from ``None`` to ``required``.
    valid_prog_environs = variable(typ.List[str])

    #: List of systems supported by this test.
    #: The general syntax for systems is ``<sysname>[:<partname>]``.
    #: Both <sysname> and <partname> accept the value ``*`` to mean any value.
    #: ``*`` is an alias of ``*:*``
    #:
    #: :type: :class:`List[str]`
    #: :default: ``None``
    #:
    #:     .. versionchanged:: 3.3
    #:        Default value changed from ``[]`` to ``None``.
    #:
    #:     .. versionchanged:: 3.6
    #:        Default value changed from ``None`` to ``required``.
    valid_systems = variable(typ.List[str])

    #: A detailed description of the test.
    #:
    #: :type: :class:`str`
    #: :default: ``self.name``
    descr = variable(str)

    #: The path to the source file or source directory of the test.
    #:
    #: It must be a path relative to the :attr:`sourcesdir`, pointing to a
    #: subfolder or a file contained in :attr:`sourcesdir`. This applies also
    #: in the case where :attr:`sourcesdir` is a Git repository.
    #:
    #: If it refers to a regular file, this file will be compiled using the
    #: :class:`SingleSource <reframe.core.buildsystems.SingleSource>` build
    #: system.
    #: If it refers to a directory, ReFrame will try to infer the build system
    #: to use for the project and will fall back in using the :class:`Make
    #: <reframe.core.buildsystems.Make>` build system, if it cannot find a more
    #: specific one.
    #:
    #: :type: :class:`str`
    #: :default: ``''``
    sourcepath = variable(str, value='')

    #: The directory containing the test's resources.
    #:
    #: This directory may be specified with an absolute path or with a path
    #: relative to the location of the test. Its contents will always be copied
    #: to the stage directory of the test.
    #:
    #: This attribute may also accept a URL, in which case ReFrame will treat
    #: it as a Git repository and will try to clone its contents in the stage
    #: directory of the test.
    #:
    #: If set to :class:`None`, the test has no resources an no action is
    #: taken.
    #:
    #: :type: :class:`str` or :class:`None`
    #: :default: ``'src'`` if such a directory exists at the test level,
    #:    otherwise ``None``
    #:
    #: .. note::
    #:     .. versionchanged:: 2.9
    #:        Allow :class:`None` values to be set also in regression tests
    #:        with a compilation phase
    #:
    #:     .. versionchanged:: 2.10
    #:        Support for Git repositories was added.
    #:
    #:     .. versionchanged:: 3.0
    #:        Default value is now conditionally set to either ``'src'`` or
    #:        :class:`None`.
    sourcesdir = variable(str, type(None), value='src')

    #: .. versionadded:: 2.14
    #:
    #: The build system to be used for this test.
    #: If not specified, the framework will try to figure it out automatically
    #: based on the value of :attr:`sourcepath`.
    #:
    #: This field may be set using either a string referring to a concrete
    #: build system class name
    #: (see `build systems <#build-systems>`__) or an instance of
    #: :class:`reframe.core.buildsystems.BuildSystem`. The former is the
    #: recommended way.
    #:
    #:
    #: :type: :class:`str` or :class:`reframe.core.buildsystems.BuildSystem`.
    #: :default: :class:`None`.
    build_system = variable(type(None), field=BuildSystemField, value=None)

    #: .. versionadded:: 3.0
    #:
    #: List of shell commands to be executed before compiling.
    #:
    #: These commands are emitted in the build script before the actual build
    #: commands generated by the selected `build system
    #: <#reframe.core.pipeline.RegressionTest.build_system>`__.
    #:
    #: :type: :class:`List[str]`
    #: :default: ``[]``
    prebuild_cmds = variable(typ.List[str], value=[])

    #: .. versionadded:: 3.0
    #:
    #: List of shell commands to be executed after a successful compilation.
    #:
    #: These commands are emitted in the script after the actual build
    #: commands generated by the selected `build system
    #: <#reframe.core.pipeline.RegressionTest.build_system>`__.
    #:
    #: :type: :class:`List[str]`
    #: :default: ``[]``
    postbuild_cmds = variable(typ.List[str], value=[])

    #: The name of the executable to be launched during the run phase.
    #:
    #: If this variable is undefined when entering the compile pipeline
    #: stage, it will be set to ``os.path.join('.', self.name)``. Classes
    #: that override the compile stage may leave this variable undefined.
    #:
    #: :type: :class:`str`
    #: :default: :class:`required`
    #:
    #: .. versionchanged:: 3.7.3
    #:    Default value changed from ``os.path.join('.', self.name)`` to
    #:    :class:`required`.
    executable = variable(str)

    #: List of options to be passed to the :attr:`executable`.
    #:
    #: :type: :class:`List[str]`
    #: :default: ``[]``
    executable_opts = variable(typ.List[str], value=[])

    #: .. versionadded:: 2.20
    #:
    #: The container platform to be used for launching this test.
    #:
    #: If this field is set, the test will run inside a container using the
    #: specified container runtime. Container-specific options must be defined
    #: additionally after this field is set:
    #:
    #: .. code:: python
    #:
    #:    self.container_platform = 'Singularity'
    #:    self.container_platform.image = 'docker://ubuntu:18.04'
    #:    self.container_platform.commands = ['cat /etc/os-release']
    #:
    #: If this field is set, :attr:`executable` and :attr:`executable_opts`
    #: attributes are ignored. The container platform's :attr:`commands
    #: <reframe.core.containers.ContainerPlatform.commands>` will be used
    #: instead.
    #:
    #: :type: :class:`str` or
    #:     :class:`reframe.core.containers.ContainerPlatform`.
    #: :default: :class:`None`.
    container_platform = variable(type(None),
                                  field=ContainerPlatformField, value=None)

    #: .. versionadded:: 3.0
    #:
    #: List of shell commands to execute before launching this job.
    #:
    #: These commands do not execute in the context of ReFrame.
    #: Instead, they are emitted in the generated job script just before the
    #: actual job launch command.
    #:
    #: :type: :class:`List[str]`
    #: :default: ``[]``
    prerun_cmds = variable(typ.List[str], value=[])

    #: .. versionadded:: 3.0
    #:
    #: List of shell commands to execute after launching this job.
    #:
    #: See :attr:`prerun_cmds` for a more detailed description of the
    #: semantics.
    #:
    #: :type: :class:`List[str]`
    #: :default: ``[]``
    postrun_cmds = variable(typ.List[str], value=[])

    #: List of files to be kept after the test finishes.
    #:
    #: By default, the framework saves the standard output, the standard error
    #: and the generated shell script that was used to run this test.
    #:
    #: These files will be copied over to the test's output directory
    #: during the :func:`cleanup` phase.
    #:
    #: Directories are also accepted in this field.
    #:
    #: Relative path names are resolved against the stage directory.
    #:
    #: :type: :class:`List[str]`
    #: :default: ``[]``
    #:
    #: .. versionchanged:: 3.3
    #:    This field accepts now also file glob patterns.
    #:
    keep_files = variable(typ.List[str], value=[])

    #: List of files or directories (relative to the :attr:`sourcesdir`) that
    #: will be symlinked in the stage directory and not copied.
    #:
    #: You can use this variable to avoid copying very large files to the stage
    #: directory.
    #:
    #: :type: :class:`List[str]`
    #: :default: ``[]``
    readonly_files = variable(typ.List[str], value=[])

    #: Set of tags associated with this test.
    #:
    #: This test can be selected from the frontend using any of these tags.
    #:
    #: :type: :class:`Set[str]`
    #: :default: an empty set
    tags = variable(typ.Set[str], value=set())

    #: List of people responsible for this test.
    #:
    #: When the test fails, this contact list will be printed out.
    #:
    #: :type: :class:`List[str]`
    #: :default: ``[]``
    maintainers = variable(typ.List[str], value=[])

    #: Mark this test as a strict performance test.
    #:
    #: If a test is marked as non-strict, the performance checking phase will
    #: always succeed, unless the ``--strict`` command-line option is passed
    #: when invoking ReFrame.
    #:
    #: :type: boolean
    #: :default: :class:`True`
    strict_check = variable(bool, value=True)

    #: Number of tasks required by this test.
    #:
    #: If the number of tasks is set to a number ``<=0``, ReFrame will try to
    #: flexibly allocate the number of tasks, based on the command line option
    #: |--flex-alloc-nodes|_. A negative number is used to indicate the minimum
    #: number of tasks required for the test. In this case the minimum number
    #: of tasks is the absolute value of the number, while Setting
    #: :attr:`num_tasks` to ``0`` is equivalent to setting it to
    #: :attr:`-num_tasks_per_node
    #: <reframe.core.pipeline.RegressionTest.num_tasks_per_node>`.
    #:
    #: :type: integral
    #: :default: ``1``
    #:
    #: .. note::
    #:     .. versionchanged:: 2.15
    #:        Added support for flexible allocation of the number of tasks
    #:        if the number of tasks is set to ``0``.
    #:     .. versionchanged:: 2.16
    #:        Negative :attr:`num_tasks` is allowed for specifying the minimum
    #:        number of required tasks by the test.
    #:
    #: .. |--flex-alloc-nodes| replace:: :attr:`--flex-alloc-nodes`
    #: .. _--flex-alloc-nodes: manpage.html#cmdoption-flex-alloc-nodes
    num_tasks = variable(int, value=1)

    #: Number of tasks per node required by this test.
    #:
    #: Ignored if :class:`None`.
    #:
    #: :type: integral or :class:`None`
    #: :default: :class:`None`
    num_tasks_per_node = variable(int, type(None), value=None)

    #: Number of GPUs per node required by this test.
    #: This attribute is translated internally to the ``_rfm_gpu`` resource.
    #: For more information on test resources, have a look at the
    #: :attr:`extra_resources` attribute.
    #:
    #: :type: integral
    #: :default: ``0``
    num_gpus_per_node = variable(int, value=0)

    #: Number of CPUs per task required by this test.
    #:
    #: Ignored if :class:`None`.
    #:
    #: :type: integral or :class:`None`
    #: :default: :class:`None`
    num_cpus_per_task = variable(int, type(None), value=None)

    #: Number of tasks per core required by this test.
    #:
    #: Ignored if :class:`None`.
    #:
    #: :type: integral or :class:`None`
    #: :default: :class:`None`
    num_tasks_per_core = variable(int, type(None), value=None)

    #: Number of tasks per socket required by this test.
    #:
    #: Ignored if :class:`None`.
    #:
    #: :type: integral or :class:`None`
    #: :default: :class:`None`
    num_tasks_per_socket = variable(int, type(None), value=None)

    #: Specify whether this tests needs simultaneous multithreading enabled.
    #:
    #: Ignored if :class:`None`.
    #:
    #: :type: boolean or :class:`None`
    #: :default: :class:`None`
    use_multithreading = variable(bool, type(None), value=None)

    #: .. versionadded:: 3.0
    #:
    #: The maximum time a job can be pending before starting running.
    #:
    #: Time duration is specified as of the :attr:`time_limit` attribute.
    #:
    #: :type: :class:`str` or :class:`datetime.timedelta`
    #: :default: :class:`None`
    max_pending_time = variable(
        type(None), field=fields.TimerField, value=None)

    #: Specify whether this test needs exclusive access to nodes.
    #:
    #: :type: boolean
    #: :default: :class:`False`
    exclusive_access = variable(bool, value=False)

    #: Always execute this test locally.
    #:
    #: :type: boolean
    #: :default: :class:`False`
    local = variable(bool, value=False)

    #: The set of reference values for this test.
    #:
    #: The reference values are specified as a scoped dictionary keyed on the
    #: performance variables defined in :attr:`perf_patterns` and scoped under
    #: the system/partition combinations.
    #: The reference itself is a four-tuple that contains the reference value,
    #: the lower and upper thresholds and the measurement unit.
    #:
    #: An example follows:
    #:
    #: .. code:: python
    #:
    #:    self.reference = {
    #:        'sys0:part0': {
    #:            'perfvar0': (50, -0.1, 0.1, 'Gflop/s'),
    #:            'perfvar1': (20, -0.1, 0.1, 'GB/s')
    #:        },
    #:        'sys0:part1': {
    #:            'perfvar0': (100, -0.1, 0.1, 'Gflop/s'),
    #:            'perfvar1': (40, -0.1, 0.1, 'GB/s')
    #:        }
    #:    }
    #:
    #: :type: A scoped dictionary with system names as scopes or :class:`None`
    #: :default: ``{}``
    #:
    #: .. note::
    #:     .. versionchanged:: 3.0
    #:        The measurement unit is required. The user should explicitly
    #:        specify :class:`None` if no unit is available.
    reference = variable(typ.Tuple[object, object, object, object],
                         field=fields.ScopedDictField, value={})
    # FIXME: There is not way currently to express tuples of `float`s or
    # `None`s, so we just use the very generic `object`

    #:
    #: Refer to the :doc:`ReFrame Tutorials </tutorials>` for concrete usage
    #: examples.
    #:
    #: If not set, a sanity error may be raised during sanity checking if no
    #: other sanity checking functions already exist.
    #:
    #: :type: A deferrable expression (i.e., the result of a :doc:`sanity
    #:     function </deferrable_functions_reference>`)
    #: :default: :class:`required`
    #:
    #: .. note::
    #:    .. versionchanged:: 2.9
    #:       The default behaviour has changed and it is now considered a
    #:       sanity failure if this attribute is set to :class:`required`.
    #:
    #:       If a test doesn't care about its output, this must be stated
    #:       explicitly as follows:
    #:
    #:       ::
    #:
    #:           self.sanity_patterns = sn.assert_true(1)
    #:
    #:    .. versionchanged:: 3.6
    #:       The default value has changed from ``None`` to ``required``.
    sanity_patterns = variable(_DeferredExpression)

    #: Patterns for verifying the performance of this test.
    #:
    #: Refer to the :doc:`ReFrame Tutorials </tutorials>` for concrete usage
    #: examples.
    #:
    #: If set to :class:`None`, no performance checking will be performed.
    #:
    #: :type: A dictionary with keys of type :class:`str` and deferrable
    #:     expressions (i.e., the result of a :doc:`sanity function
    #:     </deferrable_functions_reference>`) as values.
    #:     :class:`None` is also allowed.
    #: :default: :class:`None`
    perf_patterns = variable(typ.Dict[str, _DeferredExpression],
                             type(None), value=None)

    #: List of modules to be loaded before running this test.
    #:
    #: These modules will be loaded during the :func:`setup` phase.
    #:
    #: :type: :class:`List[str]`
    #: :default: ``[]``
    modules = variable(
        typ.List[str], typ.List[typ.Dict[str, object]], value=[])

    #: Environment variables to be set before running this test.
    #:
    #: These variables will be set during the :func:`setup` phase.
    #:
    #: :type: :class:`Dict[str, str]`
    #: :default: ``{}``
    variables = variable(typ.Dict[str, str], value={})

    #: Time limit for this test.
    #:
    #: Time limit is specified as a string in the form
    #: ``<days>d<hours>h<minutes>m<seconds>s`` or as number of seconds.
    #: If set to :class:`None`, the |time_limit|_
    #: of the current system partition will be used.
    #:
    #: :type: :class:`str` or :class:`float` or :class:`int`
    #: :default: :class:`None`
    #:
    #: .. note::
    #:    .. versionchanged:: 2.15
    #:       This attribute may be set to :class:`None`.
    #:
    #: .. warning::
    #:    .. versionchanged:: 3.0
    #:       The old syntax using a ``(h, m, s)`` tuple is deprecated.
    #:
    #:    .. versionchanged:: 3.2
    #:       - The old syntax using a ``(h, m, s)`` tuple is dropped.
    #:       - Support of `timedelta` objects is dropped.
    #:       - Number values are now accepted.
    #:
    #:    .. versionchanged:: 3.5.1
    #:       The default value is now :class:`None` and it can be set globally
    #:       per partition via the configuration.
    #:
    #:    .. |time_limit| replace:: :attr:`time_limit`
    #:    .. _time_limit: #.systems[].partitions[].time_limit
    time_limit = variable(type(None), field=fields.TimerField, value=None)

    #: .. versionadded:: 3.5.1
    #:
    #: The time limit for the build job of the regression test.
    #:
    #: It is specified similarly to the :attr:`time_limit` attribute.
    #:
    #: :type: :class:`str` or :class:`float` or :class:`int`
    #: :default: :class:`None`
    build_time_limit = variable(type(None), field=fields.TimerField,
                                value=None)

    #: .. versionadded:: 2.8
    #:
    #: Extra resources for this test.
    #:
    #: This field is for specifying custom resources needed by this test. These
    #: resources are defined in the `configuration
    #: <config_reference.html#.systems[].partitions[].resources>`__ of a system
    #: partition. For example, assume that two additional resources, named
    #: ``gpu`` and ``datawarp``, are defined in the configuration file as
    #: follows:
    #:
    #: ::
    #:
    #:     'resources': [
    #:         {
    #:             'name': 'gpu',
    #:             'options': ['--gres=gpu:{num_gpus_per_node}']
    #:         },
    #:         {
    #:             'name': 'datawarp',
    #:             'options': [
    #:                 '#DW jobdw capacity={capacity}',
    #:                 '#DW stage_in source={stagein_src}'
    #:             ]
    #:         }
    #:     ]
    #:
    #: A regression test may then instantiate the above resources by setting
    #: the :attr:`extra_resources` attribute as follows:
    #:
    #: ::
    #:
    #:     self.extra_resources = {
    #:         'gpu': {'num_gpus_per_node': 2}
    #:         'datawarp': {
    #:             'capacity': '100GB',
    #:             'stagein_src': '/foo'
    #:         }
    #:     }
    #:
    #: The generated batch script (for Slurm) will then contain the following
    #: lines:
    #:
    #: ::
    #:
    #:     #SBATCH --gres=gpu:2
    #:     #DW jobdw capacity=100GB
    #:     #DW stage_in source=/foo
    #:
    #: Notice that if the resource specified in the configuration uses an
    #: alternative directive prefix (in this case ``#DW``), this will replace
    #: the standard prefix of the backend scheduler (in this case ``#SBATCH``)
    #:
    #: If the resource name specified in this variable does not match a
    #: resource name in the partition configuration, it will be simply ignored.
    #: The :attr:`num_gpus_per_node` attribute translates internally to the
    #: ``_rfm_gpu`` resource, so that setting
    #: ``self.num_gpus_per_node = 2`` is equivalent to the following:
    #:
    #: ::
    #:
    #:     self.extra_resources = {'_rfm_gpu': {'num_gpus_per_node': 2}}
    #:
    #: :type: :class:`Dict[str, Dict[str, object]]`
    #: :default: ``{}``
    #:
    #: .. note::
    #:    .. versionchanged:: 2.9
    #:       A new more powerful syntax was introduced
    #:       that allows also custom job script directive prefixes.
    extra_resources = variable(typ.Dict[str, typ.Dict[str, object]], value={})

    #: .. versionadded:: 3.3
    #:
    #: Always build the source code for this test locally. If set to
    #: :class:`False`, ReFrame will spawn a build job on the partition where
    #: the test will run. Setting this to :class:`False` is useful when
    #: cross-compilation is not supported on the system where ReFrame is run.
    #: Normally, ReFrame will mark the test as a failure if the spawned job
    #: exits with a non-zero exit code. However, certain scheduler backends,
    #: such as the ``squeue`` do not set it. In such cases, it is the user's
    #: responsibility to check whether the build phase failed by adding an
    #: appropriate sanity check.
    #:
    #: :type: boolean : :default: :class:`True`
    build_locally = variable(bool, value=True)

<<<<<<< HEAD
    def __new__(cls, *args, _rfm_param_variant=None, _rfm_fixt_variant=None,
                **kwargs):
        obj = super().__new__(cls)

        # Insert the var, params & fixture deps
        cls._rfm_var_space.inject(obj, cls)
        cls._rfm_param_space.inject(obj, cls, _rfm_param_variant)
        cls._rfm_fixture_space.inject(obj, cls, _rfm_fixt_variant)

        # Create a test name from the class name and the constructor's
        # arguments
        name = cls.__qualname__
        name += obj._append_parameters_to_name()
        name += obj._append_fixture_id(_rfm_fixt_variant)

        # or alternatively, if the parameterized test was defined the old way.
        if args or kwargs:
            arg_names = map(lambda x: util.toalphanum(str(x)),
                            itertools.chain(args, kwargs.values()))
            name += '_' + '_'.join(arg_names)

=======
    def __new__(cls, *args, **kwargs):
        obj = super().__new__(cls)

>>>>>>> 6fd76da1
        # Determine the prefix
        try:
            prefix = cls._rfm_custom_prefix
        except AttributeError:
            if osext.is_interactive():
                prefix = os.getcwd()
            else:
                try:
                    prefix = cls._rfm_pinned_prefix
                except AttributeError:
                    prefix = os.path.abspath(
                        os.path.dirname(inspect.getfile(cls))
                    )

        # Prepare initialization of test defaults (variables and parameters are
        # injected after __new__ has returned, so we schedule this function
        # call as a pre-init hook).
        obj.__deferred_rfm_init = obj.__rfm_init__(*args,
                                                   name=cls.__qualname__,
                                                   prefix=prefix, **kwargs)

        # Build pipeline hook registry and add the pre-init hook
        cls._rfm_pipeline_hooks = cls._process_hook_registry()
        cls._rfm_pipeline_hooks['pre___init__'] = [cls.__pre_init__]

        # Attach the hooks to the pipeline stages
        for stage in _PIPELINE_STAGES:
            cls._add_hooks(stage)

        return obj

    @final
    def __pre_init__(self):
        '''Initialize the test defaults from a pre-init hook.'''
        self.__deferred_rfm_init.evaluate()

    def __init__(self):
        pass

<<<<<<< HEAD
    def _append_parameters_to_name(self):
        if self._rfm_param_space.params:
            return '_' + '_'.join([util.toalphanum(str(self.__dict__[key]))
                                   for key in self._rfm_param_space.params])
        else:
            return ''

    def _append_fixture_id(self, fixt_id):
        if self._rfm_fixture_space.fixtures and not fixt_id is None:
            return f'_v{fixt_id}'
        else:
            return ''

=======
>>>>>>> 6fd76da1
    @classmethod
    def __init_subclass__(cls, *, special=False, pin_prefix=False,
                          require_version=None, **kwargs):
        super().__init_subclass__(**kwargs)
        cls._rfm_override_final = special

        if require_version:
            cls._rfm_required_version = require_version
        elif not hasattr(cls, '_rfm_required_version'):
            cls._rfm_required_version = []

        # Insert the prefix to pin the test to if the test lives in a test
        # library with resources in it.
        if pin_prefix:
            cls._rfm_pinned_prefix = os.path.abspath(
                os.path.dirname(inspect.getfile(cls))
            )

    @deferrable
    def __rfm_init__(self, *args, name=None, prefix=None, **kwargs):
        if name is not None:
            self.name = name

            # Add the parameters to the name.
            self.name += self._append_parameters_to_name()

            # Add the parameters from the parameterized_test decorator.
            if args or kwargs:
                arg_names = map(lambda x: util.toalphanum(str(x)),
                                itertools.chain(args, kwargs.values()))
                self.name += '_' + '_'.join(arg_names)

        # Pass if descr is a required variable.
        if not hasattr(self, 'descr'):
            self.descr = self.name

        self._perfvalues = {}

        # Static directories of the regression check
        self._prefix = os.path.abspath(prefix)
        if (self.sourcesdir == 'src' and
            not os.path.isdir(os.path.join(self._prefix, self.sourcesdir))):
            self.sourcesdir = None

        # Runtime information of the test
        self._current_partition = None
        self._current_environ = None

        # Associated job
        self._job = None

        # Dynamic paths of the regression check; will be set in setup()
        self._stagedir = None
        self._outputdir = None
        self._stdout = None
        self._stderr = None

        # Compilation process output
        self._build_job = None
        self._compile_proc = None

        # Performance logging
        self._perf_logger = logging.null_logger

        # List of dependencies specified by the user
        self._userdeps = []

        # Weak reference to the test case associated with this check
        self._case = None

        if rt.runtime().get_option('general/0/non_default_craype'):
            self._cdt_environ = env.Environment(
                name='__rfm_cdt_environ',
                variables={
                    'LD_LIBRARY_PATH': '$CRAY_LD_LIBRARY_PATH:$LD_LIBRARY_PATH'
                }
            )
        else:
            # Just an empty environment
            self._cdt_environ = env.Environment('__rfm_cdt_environ')

        # Disabled hooks
        self._disabled_hooks = set()

    def _append_parameters_to_name(self):
        if self._rfm_param_space.params:
            return '_' + '_'.join([util.toalphanum(str(self.__dict__[key]))
                                   for key in self._rfm_param_space.params])
        else:
            return ''

    @classmethod
    def _process_hook_registry(cls):
        '''Process and validate the pipeline hooks.'''

        _pipeline_hooks = {}
        for stage, hooks in cls.pipeline_hooks().items():
            # Pop the stage pre_/post_ prefix
            stage_name = stage.split('_', maxsplit=1)[1]

            if stage_name not in _USER_PIPELINE_STAGES:
                raise ValueError(
                    f'invalid pipeline stage ({stage_name!r}) in class '
                    f'{cls.__qualname__!r}'
                )
            elif stage == 'pre_init':
                raise ValueError(
                    f'{stage} hooks are not allowed ({cls.__qualname__})'
                )
            elif stage == 'post_init':
                stage = 'post___init__'
            elif stage == 'post_compile':
                stage = 'post_compile_wait'
            elif stage == 'post_run':
                stage = 'post_run_wait'

            _pipeline_hooks[stage] = hooks

        return _pipeline_hooks

    @classmethod
    def _add_hooks(cls, stage):
        '''Decorate the pipeline stages.'''

        pipeline_hooks = cls._rfm_pipeline_hooks
        fn = getattr(cls, stage)
        new_fn = hooks.attach_hooks(pipeline_hooks)(fn)
        setattr(cls, '_rfm_pipeline_fn_' + stage, new_fn)

    def __getattribute__(self, name):
        if name in _PIPELINE_STAGES:
            name = f'_rfm_pipeline_fn_{name}'

        return super().__getattribute__(name)

    # Export read-only views to interesting fields

    @property
    def current_environ(self):
        '''The programming environment that the regression test is currently
        executing with.

        This is set by the framework during the :func:`setup` phase.

        :type: :class:`reframe.core.environments.ProgEnvironment`.
        '''
        return self._current_environ

    @property
    def current_partition(self):
        '''The system partition the regression test is currently executing on.

        This is set by the framework during the :func:`setup` phase.

        :type: :class:`reframe.core.systems.SystemPartition`.
        '''
        return self._current_partition

    @property
    def current_system(self):
        '''The system the regression test is currently executing on.

        This is set by the framework during the initialization phase.

        :type: :class:`reframe.core.systems.System`.
        '''
        return rt.runtime().system

    @property
    def perfvalues(self):
        return util.MappingView(self._perfvalues)

    @property
    def job(self):
        '''The job descriptor associated with this test.

        This is set by the framework during the :func:`setup` phase.

        :type: :class:`reframe.core.schedulers.Job`.
        '''
        return self._job

    @property
    def logger(self):
        '''A logger associated with this test.

        You can use this logger to log information for your test.
        '''
        return logging.getlogger()

    @property
    def prefix(self):
        '''The prefix directory of the test.

        :type: :class:`str`.
        '''
        return self._prefix

    @property
    def stagedir(self):
        '''The stage directory of the test.

        This is set during the :func:`setup` phase.

        :type: :class:`str`.
        '''
        return self._stagedir

    @property
    def outputdir(self):
        '''The output directory of the test.

        This is set during the :func:`setup` phase.

        .. versionadded:: 2.13

        :type: :class:`str`.
        '''
        return self._outputdir

    @property
    @deferrable
    def stdout(self):
        '''The name of the file containing the standard output of the test.

        This is set during the :func:`setup` phase.

        This attribute is evaluated lazily, so it can by used inside sanity
        expressions.

        :type: :class:`str` or :class:`None` if a run job has not yet been
            created.
        '''
        return self.job.stdout if self.job else None

    @property
    @deferrable
    def stderr(self):
        '''The name of the file containing the standard error of the test.

        This is set during the :func:`setup` phase.

        This attribute is evaluated lazily, so it can by used inside sanity
        expressions.

        :type: :class:`str` or :class:`None` if a run job has not yet been
            created.
        '''
        return self.job.stderr if self.job else None

    @property
    def build_job(self):
        return self._build_job

    @property
    @deferrable
    def build_stdout(self):
        return self.build_job.stdout if self.build_job else None

    @property
    @deferrable
    def build_stderr(self):
        return self.build_job.stderr if self.build_job else None

    def info(self):
        '''Provide live information for this test.

        This method is used by the front-end to print the status message
        during the test's execution. This function is also called to provide
        the message for the `check_info
        <config_reference.html#.logging[].handlers[].format>`__ logging
        attribute.
        By default, it returns a message reporting the test name, the current
        partition and the current programming environment that the test is
        currently executing on.

        .. versionadded:: 2.10

        :returns: a string with an informational message about this test

        .. note ::
           When overriding this method, you should pay extra attention on how
           you use the :class:`RegressionTest`'s attributes, because this
           method may be called at any point of the test's lifetime.
        '''
        ret = self.name
        if self.current_partition:
            ret += ' on %s' % self.current_partition.fullname

        if self.current_environ:
            ret += ' using %s' % self.current_environ.name

        return ret

    def supports_system(self, name):
        if name.find(':') != -1:
            system, partition = name.split(':')
        else:
            system, partition = self.current_system.name, name

        valid_matches = ['*', '*:*', system, f'{system}:*',
                         f'*:{partition}', f'{system}:{partition}']

        return any(n in self.valid_systems for n in valid_matches)

    def supports_environ(self, env_name):
        if '*' in self.valid_prog_environs:
            return True

        return env_name in self.valid_prog_environs

    def is_local(self):
        '''Check if the test will execute locally.

        A test executes locally if the :attr:`local` attribute is set or if the
        current partition's scheduler does not support job submission.
        '''
        if self._current_partition is None:
            return self.local

        return self.local or self._current_partition.scheduler.is_local

    def _setup_paths(self):
        '''Setup the check's dynamic paths.'''
        self.logger.debug('Setting up test paths')
        try:
            runtime = rt.runtime()
            self._stagedir = runtime.make_stagedir(
                self.current_system.name, self._current_partition.name,
                self._current_environ.name, self.name
            )
            self._outputdir = runtime.make_outputdir(
                self.current_system.name, self._current_partition.name,
                self._current_environ.name, self.name
            )
        except OSError as e:
            raise PipelineError('failed to set up paths') from e

    def _setup_job(self, name, force_local=False, **job_opts):
        '''Setup the job related to this check.'''

        if force_local:
            scheduler = getscheduler('local')()
            launcher = getlauncher('local')()
        else:
            scheduler = self._current_partition.scheduler
            launcher = self._current_partition.launcher_type()

        self.logger.debug(
            f'Setting up job {name!r} '
            f'(scheduler: {scheduler.registered_name!r}, '
            f'launcher: {launcher.registered_name!r})'
        )
        return Job.create(scheduler,
                          launcher,
                          name=name,
                          workdir=self._stagedir,
                          max_pending_time=self.max_pending_time,
                          sched_access=self._current_partition.access,
                          sched_exclusive_access=self.exclusive_access,
                          **job_opts)

    def _setup_perf_logging(self):
        self._perf_logger = logging.getperflogger(self)

    @final
    def setup(self, partition, environ, **job_opts):
        '''The setup phase of the regression test pipeline.

        :arg partition: The system partition to set up this test for.
        :arg environ: The environment to set up this test for.
        :arg job_opts: Options to be passed through to the backend scheduler.
            When overriding this method users should always pass through
            ``job_opts`` to the base class method.
        :raises reframe.core.exceptions.ReframeError: In case of errors.

        .. warning::

           .. versionchanged:: 3.0
              You may not override this method directly unless you are in
              special test. See `here
              <migration_2_to_3.html#force-override-a-pipeline-method>`__ for
              more details.

           .. versionchanged:: 3.4
              Overriding this method directly in no longer allowed. See `here
              <migration_2_to_3.html#force-override-a-pipeline-method>`__ for
              more details.

        '''
        self._current_partition = partition
        self._current_environ = environ
        self._setup_paths()
        self._job = self._setup_job(f'rfm_{self.name}_job',
                                    self.local,
                                    **job_opts)
        self._build_job = self._setup_job(f'rfm_{self.name}_build',
                                          self.local or self.build_locally,
                                          **job_opts)

    def _copy_to_stagedir(self, path):
        self.logger.debug(f'Copying {path} to stage directory')
        self.logger.debug(f'Symlinking files: {self.readonly_files}')
        try:
            osext.copytree_virtual(
                path, self._stagedir, self.readonly_files, dirs_exist_ok=True
            )
        except (OSError, ValueError, TypeError) as e:
            raise PipelineError('copying of files failed') from e

    def _clone_to_stagedir(self, url):
        self.logger.debug(f'Cloning URL {url} into stage directory')
        osext.git_clone(self.sourcesdir, self._stagedir)

    @final
    def compile(self):
        '''The compilation phase of the regression test pipeline.

        :raises reframe.core.exceptions.ReframeError: In case of errors.

        .. warning::

           .. versionchanged:: 3.0
              You may not override this method directly unless you are in
              special test. See `here
              <migration_2_to_3.html#force-override-a-pipeline-method>`__ for
              more details.

           .. versionchanged:: 3.4
              Overriding this method directly in no longer allowed. See `here
              <migration_2_to_3.html#force-override-a-pipeline-method>`__ for
              more details.

        '''
        if not self._current_environ:
            raise PipelineError('no programming environment set')

        # Copy the check's resources to the stage directory
        if self.sourcesdir:
            try:
                commonpath = os.path.commonpath([self.sourcesdir,
                                                 self.sourcepath])
            except ValueError:
                commonpath = None

            if commonpath:
                self.logger.warn(
                    f'sourcepath {self.sourcepath!r} is a subdirectory of '
                    f'sourcesdir {self.sourcesdir!r}, but it will be '
                    f'interpreted as relative to it'
                )

            if osext.is_url(self.sourcesdir):
                self._clone_to_stagedir(self.sourcesdir)
            else:
                self._copy_to_stagedir(os.path.join(self._prefix,
                                                    self.sourcesdir))

        # Set executable (only if hasn't been provided)
        if not hasattr(self, 'executable'):
            self.executable = os.path.join('.', self.name)

        # Verify the sourcepath and determine the sourcepath in the stagedir
        if (os.path.isabs(self.sourcepath) or
                os.path.normpath(self.sourcepath).startswith('..')):
            raise PipelineError(
                'self.sourcepath is an absolute path or does not point to a '
                'subfolder or a file contained in self.sourcesdir: ' +
                self.sourcepath
            )

        staged_sourcepath = os.path.join(self._stagedir, self.sourcepath)
        if os.path.isdir(staged_sourcepath):
            if not self.build_system:
                # Try to guess the build system
                cmakelists = os.path.join(staged_sourcepath, 'CMakeLists.txt')
                configure_ac = os.path.join(staged_sourcepath, 'configure.ac')
                configure_in = os.path.join(staged_sourcepath, 'configure.in')
                if os.path.exists(cmakelists):
                    self.build_system = 'CMake'
                    self.build_system.builddir = 'rfm_build'
                elif (os.path.exists(configure_ac) or
                      os.path.exists(configure_in)):
                    self.build_system = 'Autotools'
                    self.build_system.builddir = 'rfm_build'
                else:
                    self.build_system = 'Make'

            self.build_system.srcdir = self.sourcepath
        else:
            if not self.build_system:
                self.build_system = 'SingleSource'

            self.build_system.srcfile = self.sourcepath
            self.build_system.executable = self.executable

        user_environ = env.Environment(type(self).__name__,
                                       self.modules, self.variables.items())
        environs = [self._current_partition.local_env, self._current_environ,
                    user_environ, self._cdt_environ]
        self._build_job.time_limit = (
            self.build_time_limit or rt.runtime().get_option(
                f'systems/0/partitions/@{self.current_partition.name}'
                f'/time_limit')
        )
        with osext.change_dir(self._stagedir):
            # Prepare build job
            build_commands = [
                *self.prebuild_cmds,
                *self.build_system.emit_build_commands(self._current_environ),
                *self.postbuild_cmds
            ]
            try:
                self._build_job.prepare(
                    build_commands, environs,
                    self._current_partition.prepare_cmds,
                    login=rt.runtime().get_option('general/0/use_login_shell'),
                    trap_errors=True
                )
            except OSError as e:
                raise PipelineError('failed to prepare build job') from e

            self._build_job.submit()

    @final
    def compile_wait(self):
        '''Wait for compilation phase to finish.

        .. versionadded:: 2.13

        .. warning::

           .. versionchanged:: 3.0
              You may not override this method directly unless you are in
              special test. See `here
              <migration_2_to_3.html#force-override-a-pipeline-method>`__ for
              more details.

           .. versionchanged:: 3.4
              Overriding this method directly in no longer allowed. See `here
              <migration_2_to_3.html#force-override-a-pipeline-method>`__ for
              more details.

        '''
        self._build_job.wait()

        # We raise a BuildError when we an exit code and it is non zero
        if self._build_job.exitcode:
            raise BuildError(self._build_job.stdout,
                             self._build_job.stderr, self._stagedir)

        with osext.change_dir(self._stagedir):
            self.build_system.post_build(self._build_job)

    @final
    def run(self):
        '''The run phase of the regression test pipeline.

        This call is non-blocking.
        It simply submits the job associated with this test and returns.

        .. warning::

           .. versionchanged:: 3.0
              You may not override this method directly unless you are in
              special test. See `here
              <migration_2_to_3.html#force-override-a-pipeline-method>`__ for
              more details.

           .. versionchanged:: 3.4
              Overriding this method directly in no longer allowed. See `here
              <migration_2_to_3.html#force-override-a-pipeline-method>`__ for
              more details.

        '''
        if not self.current_system or not self._current_partition:
            raise PipelineError('no system or system partition is set')

        if self.container_platform:
            try:
                cp_name = type(self.container_platform).__name__
                cp_env = self._current_partition.container_environs[cp_name]
            except KeyError as e:
                raise PipelineError(
                    'container platform not configured '
                    'on the current partition: %s' % e) from None

            self.container_platform.validate()

            # We replace executable and executable_opts in case of containers
            self.executable = self.container_platform.launch_command(
                self.stagedir)
            self.executable_opts = []
            prepare_container = self.container_platform.emit_prepare_commands(
                self.stagedir)
            if prepare_container:
                self.prerun_cmds += prepare_container

        self.job.num_tasks = self.num_tasks
        self.job.num_tasks_per_node = self.num_tasks_per_node
        self.job.num_tasks_per_core = self.num_tasks_per_core
        self.job.num_tasks_per_socket = self.num_tasks_per_socket
        self.job.num_cpus_per_task = self.num_cpus_per_task
        self.job.use_smt = self.use_multithreading
        self.job.time_limit = (self.time_limit or rt.runtime().get_option(
            f'systems/0/partitions/@{self.current_partition.name}/time_limit')
        )
        exec_cmd = [self.job.launcher.run_command(self.job),
                    self.executable, *self.executable_opts]

        if self.build_system:
            prepare_cmds = self.build_system.prepare_cmds()
        else:
            prepare_cmds = []

        commands = [
            *prepare_cmds,
            *self.prerun_cmds,
            ' '.join(exec_cmd).strip(),
            *self.postrun_cmds
        ]
        user_environ = env.Environment(type(self).__name__,
                                       self.modules, self.variables.items())
        environs = [
            self._current_partition.local_env,
            self._current_environ,
            user_environ,
            self._cdt_environ
        ]
        if self.container_platform and cp_env:
            environs = [
                self._current_partition.local_env,
                self._current_environ,
                cp_env,
                user_environ,
                self._cdt_environ
            ]

        # num_gpus_per_node is a managed resource
        if self.num_gpus_per_node > 0:
            self.extra_resources.setdefault(
                '_rfm_gpu', {'num_gpus_per_node': self.num_gpus_per_node}
            )

        # Get job options from managed resources and prepend them to
        # job_opts. We want any user supplied options to be able to
        # override those set by the framework.
        resources_opts = []
        for r, v in self.extra_resources.items():
            resources_opts.extend(
                self._current_partition.get_resource(r, **v))

        self._job.options = resources_opts + self._job.options
        with osext.change_dir(self._stagedir):
            try:
                self.logger.debug('Generating the run script')
                self._job.prepare(
                    commands, environs,
                    self._current_partition.prepare_cmds,
                    login=rt.runtime().get_option('general/0/use_login_shell'),
                    trap_errors=rt.runtime().get_option(
                        'general/0/trap_job_errors'
                    )
                )
            except OSError as e:
                raise PipelineError('failed to prepare run job') from e

            self._job.submit()

        self.logger.debug(f'Spawned run job (id={self.job.jobid})')

        # Update num_tasks if test is flexible
        if self.job.sched_flex_alloc_nodes:
            self.num_tasks = self.job.num_tasks

    @final
    def run_complete(self):
        '''Check if the run phase has completed.

        :returns: :class:`True` if the associated job has finished,
            :class:`False` otherwise.

            If no job descriptor is yet associated with this test,
            :class:`True` is returned.
        :raises reframe.core.exceptions.ReframeError: In case of errors.

        .. warning::
           You may not override this method directly unless you are in
           special test. See `here
           <migration_2_to_3.html#force-override-a-pipeline-method>`__ for
           more details.


           .. versionchanged:: 3.4
              Overriding this method directly in no longer allowed. See `here
              <migration_2_to_3.html#force-override-a-pipeline-method>`__ for
              more details.

        '''
        if not self._job:
            return True

        return self._job.finished()

    @final
    def poll(self):
        '''See :func:`run_complete`.

        .. deprecated:: 3.2

        '''
        user_deprecation_warning('calling poll() is deprecated; '
                                 'please use run_complete() instead')
        return self.run_complete()

    @final
    def run_wait(self):
        '''Wait for the run phase of this test to finish.

        :raises reframe.core.exceptions.ReframeError: In case of errors.

        .. warning::
           You may not override this method directly unless you are in
           special test. See `here
           <migration_2_to_3.html#force-override-a-pipeline-method>`__ for
           more details.

           .. versionchanged:: 3.4
              Overriding this method directly in no longer allowed. See `here
              <migration_2_to_3.html#force-override-a-pipeline-method>`__ for
              more details.

        '''
        self._job.wait()

    @final
    def wait(self):
        '''See :func:`run_wait`.

        .. deprecated:: 3.2
        '''
        user_deprecation_warning('calling wait() is deprecated; '
                                 'please use run_wait() instead')
        self.run_wait()

    @final
    def sanity(self):
        self.check_sanity()

    @final
    def performance(self):
        try:
            self.check_performance()
        except PerformanceError:
            if self.strict_check:
                raise

    @final
    def check_sanity(self):
        '''The sanity checking phase of the regression test pipeline.

        :raises reframe.core.exceptions.SanityError: If the sanity check fails.
        :raises reframe.core.exceptions.ReframeSyntaxError: If the sanity
            function cannot be resolved due to ambiguous syntax.

        .. warning::

           .. versionchanged:: 3.0
              You may not override this method directly unless you are in
              special test. See `here
              <migration_2_to_3.html#force-override-a-pipeline-method>`__ for
              more details.

           .. versionchanged:: 3.4
              Overriding this method directly in no longer allowed. See `here
              <migration_2_to_3.html#force-override-a-pipeline-method>`__ for
              more details.

        '''

        if hasattr(self, '_rfm_sanity'):
            # Using more than one type of syntax to set the sanity patterns is
            # not allowed.
            if hasattr(self, 'sanity_patterns'):
                raise ReframeSyntaxError(
                    f"assigning a sanity function to the 'sanity_patterns' "
                    f"variable conflicts with using the 'sanity_function' "
                    f"decorator (class {self.__class__.__qualname__})"
                )

            self.sanity_patterns = self._rfm_sanity()

        if rt.runtime().get_option('general/0/trap_job_errors'):
            sanity_patterns = [
                sn.assert_eq(self.job.exitcode, 0,
                             msg='job exited with exit code {0}')
            ]
            if hasattr(self, 'sanity_patterns'):
                sanity_patterns.append(self.sanity_patterns)

            self.sanity_patterns = sn.all(sanity_patterns)
        elif not hasattr(self, 'sanity_patterns'):
            raise SanityError('sanity_patterns not set')

        with osext.change_dir(self._stagedir):
            success = sn.evaluate(self.sanity_patterns)
            if not success:
                raise SanityError()

    @final
    def check_performance(self):
        '''The performance checking phase of the regression test pipeline.

        :raises reframe.core.exceptions.SanityError: If the performance check
            fails.

        .. warning::

           .. versionchanged:: 3.0
              You may not override this method directly unless you are in
              special test. See `here
              <migration_2_to_3.html#force-override-a-pipeline-method>`__ for
              more details.

           .. versionchanged:: 3.4
              Overriding this method directly in no longer allowed. See `here
              <migration_2_to_3.html#force-override-a-pipeline-method>`__ for
              more details.

        '''
        if self.perf_patterns is None:
            return

        self._setup_perf_logging()
        with osext.change_dir(self._stagedir):
            # Check if default reference perf values are provided and
            # store all the variables tested in the performance check
            has_default = False
            variables = set()
            for key, ref in self.reference.items():
                keyparts = key.split(self.reference.scope_separator)
                system = keyparts[0]
                varname = keyparts[-1]
                unit = ref[3]
                variables.add((varname, unit))
                if system == '*':
                    has_default = True
                    break

            if not has_default:
                if not variables:
                    # If empty, it means that self.reference was empty, so try
                    # to infer their name from perf_patterns
                    variables = {(name, None)
                                 for name in self.perf_patterns.keys()}

                for var in variables:
                    name, unit = var
                    ref_tuple = (0, None, None, unit)
                    self.reference.update({'*': {name: ref_tuple}})

            # We first evaluate and log all performance values and then we
            # check them against the reference. This way we always log them
            # even if the don't meet the reference.
            for tag, expr in self.perf_patterns.items():
                value = sn.evaluate(expr)
                key = '%s:%s' % (self._current_partition.fullname, tag)
                if key not in self.reference:
                    raise SanityError(
                        "tag `%s' not resolved in references for `%s'" %
                        (tag, self._current_partition.fullname))

                self._perfvalues[key] = (value, *self.reference[key])
                self._perf_logger.log_performance(logging.INFO, tag, value,
                                                  *self.reference[key])

            for key, values in self._perfvalues.items():
                val, ref, low_thres, high_thres, *_ = values

                # Verify that val is a number
                if not isinstance(val, numbers.Number):
                    raise SanityError(
                        "the value extracted for performance variable '%s' "
                        "is not a number: %s" % (key, val)
                    )

                tag = key.split(':')[-1]
                try:
                    sn.evaluate(
                        sn.assert_reference(
                            val, ref, low_thres, high_thres,
                            msg=('failed to meet reference: %s={0}, '
                                 'expected {1} (l={2}, u={3})' % tag))
                    )
                except SanityError as e:
                    raise PerformanceError(e)

    def _copy_job_files(self, job, dst):
        if job is None:
            return

        stdout = os.path.join(self._stagedir, job.stdout)
        stderr = os.path.join(self._stagedir, job.stderr)
        script = os.path.join(self._stagedir, job.script_filename)
        shutil.copy(stdout, dst)
        shutil.copy(stderr, dst)
        shutil.copy(script, dst)

    def _copy_to_outputdir(self):
        '''Copy check's interesting files to the output directory.'''
        self.logger.debug('Copying test files to output directory')
        self._copy_job_files(self._job, self.outputdir)
        self._copy_job_files(self._build_job, self.outputdir)

        with osext.change_dir(self.stagedir):
            # Copy files specified by the user, but expand any glob patterns
            keep_files = itertools.chain(
                *(glob.iglob(f) for f in self.keep_files)
            )
            for f in keep_files:
                f = os.path.abspath(f)
                if os.path.isdir(f):
                    # We need to keep the directory structure when copying
                    # over to outputdir
                    dst = os.path.join(
                        self.outputdir, os.path.relpath(f, self.stagedir)
                    )
                    osext.copytree(f, dst, dirs_exist_ok=True)
                else:
                    shutil.copy2(f, self.outputdir)

    @final
    def cleanup(self, remove_files=False):
        '''The cleanup phase of the regression test pipeline.

        :arg remove_files: If :class:`True`, the stage directory associated
            with this test will be removed.

        .. warning::

           .. versionchanged:: 3.0
              You may not override this method directly unless you are in
              special test. See `here
              <migration_2_to_3.html#force-override-a-pipeline-method>`__ for
              more details.

           .. versionchanged:: 3.4
              Overriding this method directly in no longer allowed. See `here
              <migration_2_to_3.html#force-override-a-pipeline-method>`__ for
              more details.

        '''
        aliased = os.path.samefile(self._stagedir, self._outputdir)
        if aliased:
            self.logger.debug(
                f'outputdir and stagedir are the same; copying skipped'
            )
        else:
            self._copy_to_outputdir()

        if remove_files:
            self.logger.debug('Removing stage directory')
            osext.rmtree(self._stagedir)

    # Dependency API

    def user_deps(self):
        return util.SequenceView(self._userdeps)

    def _depends_on_func(self, how, subdeps=None, *args, **kwargs):
        if args or kwargs:
            raise ValueError('invalid arguments passed')

        user_deprecation_warning("passing 'how' as an integer or passing "
                                 "'subdeps' is deprecated; please have a "
                                 "look at the user documentation")

        if (subdeps is not None and
            not isinstance(subdeps, typ.Dict[str, typ.List[str]])):
            raise TypeError("subdeps argument must be of type "
                            "`Dict[str, List[str]]' or `None'")

        # Now return a proper when function
        def exact(src, dst):
            if not subdeps:
                return False

            p0, e0 = src
            p1, e1 = dst

            # DEPEND_EXACT allows dependencies inside the same partition
            return ((p0 == p1) and (e0 in subdeps) and (e1 in subdeps[e0]))

        # Follow the old definitions
        # DEPEND_BY_ENV used to mean same env and same partition
        if how == DEPEND_BY_ENV:
            return udeps.by_case
        # DEPEND_BY_ENV used to mean same partition
        elif how == DEPEND_FULLY:
            return udeps.by_part
        elif how == DEPEND_EXACT:
            return exact
        else:
            raise ValueError(f"unknown value passed to 'how' argument: {how}")

    def depends_on(self, target, how=None, *args, **kwargs):
        '''Add a dependency to another test.

        :arg target: The name of the test that this one will depend on.
        :arg how: A callable that defines how the test cases of this test
            depend on the the test cases of the target test.
            This callable should accept two arguments:

            - The source test case (i.e., a test case of this test)
              represented as a two-element tuple containing the names of the
              partition and the environment of the current test case.
            - Test destination test case (i.e., a test case of the target
              test) represented as a two-element tuple containing the names of
              the partition and the environment of the current target test
              case.

            It should return :class:`True` if a dependency between the source
            and destination test cases exists, :class:`False` otherwise.

            This function will be called multiple times by the framework when
            the test DAG is constructed, in order to determine the
            connectivity of the two tests.

            In the following example, this test depends on ``T1`` when their
            partitions match, otherwise their test cases are independent.

            .. code-block:: python

                def by_part(src, dst):
                    p0, _ = src
                    p1, _  = dst
                    return p0 == p1

                self.depends_on('T0', how=by_part)

            The framework offers already a set of predefined relations between
            the test cases of inter-dependent tests. See the
            :mod:`reframe.utility.udeps` for more details.

            The default ``how`` function is
            :func:`reframe.utility.udeps.by_case`, where test cases on
            different partitions and environments are independent.

        .. seealso::
           - :doc:`dependencies`
           - :ref:`test-case-deps-management`



        .. versionadded:: 2.21

        .. versionchanged:: 3.3
           Dependencies between test cases from different partitions are now
           allowed. The ``how`` argument now accepts a callable.

         .. deprecated:: 3.3
            Passing an integer to the ``how`` argument as well as using the
            ``subdeps`` argument is deprecated.

        '''
        if not isinstance(target, str):
            raise TypeError("target argument must be of type: `str'")

        if (isinstance(how, int)):
            # We are probably using the old syntax; try to get a
            # proper how function
            how = self._depends_on_func(how, *args, **kwargs)

        if how is None:
            how = udeps.by_case

        if not callable(how):
            raise TypeError("'how' argument must be callable")

        self._userdeps.append((target, how))

    def getdep(self, target, environ=None, part=None):
        '''Retrieve the test case of a target dependency.

        This is a low-level method. The :func:`@require_deps
        <reframe.core.decorators.require_deps>` decorators should be
        preferred.

        :arg target: The name of the target dependency to be retrieved.
        :arg environ: The name of the programming environment that will be
            used to retrieve the test case of the target test. If ``None``,
            :attr:`RegressionTest.current_environ` will be used.

        .. versionadded:: 2.21

        '''
        if self.current_environ is None:
            raise DependencyError(
                'cannot resolve dependencies before the setup phase'
            )

        if environ is None:
            environ = self.current_environ.name

        if part is None:
            part = self.current_partition.name

        if self._case is None or self._case() is None:
            raise DependencyError('no test case is associated with this test')

        for d in self._case().deps:
            if (d.check.name == target and
                d.environ.name == environ and
                d.partition.name == part):
                return d.check

        raise DependencyError(f'could not resolve dependency to ({target!r}, '
                              f'{part!r}, {environ!r})')

    def skip(self, msg=None):
        '''Skip test.

        :arg msg: A message explaining why the test was skipped.

        .. versionadded:: 3.5.1
        '''
        raise SkipTestError(msg)

    def skip_if(self, cond, msg=None):
        '''Skip test if condition is true.

        :arg cond: The condition to check for skipping the test.
        :arg msg: A message explaining why the test was skipped.

        .. versionadded:: 3.5.1
        '''
        if cond:
            self.skip(msg)

    def __str__(self):
        return "%s(name='%s', prefix='%s')" % (type(self).__name__,
                                               self.name, self.prefix)

    def __eq__(self, other):
        if not isinstance(other, RegressionTest):
            return NotImplemented

        return self.name == other.name

    def __hash__(self):
        return hash(self.name)

    def __rfm_json_decode__(self, json):
        # 'tags' are decoded as list, so we convert them to a set
        self.tags = set(json['tags'])


class RunOnlyRegressionTest(RegressionTest, special=True):
    '''Base class for run-only regression tests.

    This class is also directly available under the top-level :mod:`reframe`
    module.
    '''

    def setup(self, partition, environ, **job_opts):
        '''The setup stage of the regression test pipeline.

        Similar to the :func:`RegressionTest.setup`, except that no build job
        is created for this test.
        '''
        self._current_partition = partition
        self._current_environ = environ
        self._setup_paths()
        self._job = self._setup_job(f'rfm_{self.name}_job',
                                    self.local,
                                    **job_opts)

    def compile(self):
        '''The compilation phase of the regression test pipeline.

        This is a no-op for this type of test.
        '''

    def compile_wait(self):
        '''Wait for compilation phase to finish.

        This is a no-op for this type of test.
        '''

    def run(self):
        '''The run phase of the regression test pipeline.

        The resources of the test are copied to the stage directory and the
        rest of execution is delegated to the :func:`RegressionTest.run()`.
        '''
        if self.sourcesdir:
            if osext.is_url(self.sourcesdir):
                self._clone_to_stagedir(self.sourcesdir)
            else:
                self._copy_to_stagedir(os.path.join(self._prefix,
                                                    self.sourcesdir))

        super().run()


class CompileOnlyRegressionTest(RegressionTest, special=True):
    '''Base class for compile-only regression tests.

    These tests are by default local and will skip the run phase of the
    regression test pipeline.

    The standard output and standard error of the test will be set to those of
    the compilation stage.

    This class is also directly available under the top-level :mod:`reframe`
    module.
    '''

    def setup(self, partition, environ, **job_opts):
        '''The setup stage of the regression test pipeline.

        Similar to the :func:`RegressionTest.setup`, except that no run job
        is created for this test.
        '''
        # No need to setup the job for compile-only checks
        self._current_partition = partition
        self._current_environ = environ
        self._setup_paths()
        self._build_job = self._setup_job(f'rfm_{self.name}_build',
                                          self.local or self.build_locally,
                                          **job_opts)

    @property
    @deferrable
    def stdout(self):
        return self.build_job.stdout if self.build_job else None

    @property
    @deferrable
    def stderr(self):
        return self.build_job.stderr if self.build_job else None

    def run(self):
        '''The run stage of the regression test pipeline.

        Implemented as no-op.
        '''

    def run_wait(self):
        '''Wait for this test to finish.

        Implemented as no-op
        '''<|MERGE_RESOLUTION|>--- conflicted
+++ resolved
@@ -791,33 +791,9 @@
     #: :type: boolean : :default: :class:`True`
     build_locally = variable(bool, value=True)
 
-<<<<<<< HEAD
-    def __new__(cls, *args, _rfm_param_variant=None, _rfm_fixt_variant=None,
-                **kwargs):
-        obj = super().__new__(cls)
-
-        # Insert the var, params & fixture deps
-        cls._rfm_var_space.inject(obj, cls)
-        cls._rfm_param_space.inject(obj, cls, _rfm_param_variant)
-        cls._rfm_fixture_space.inject(obj, cls, _rfm_fixt_variant)
-
-        # Create a test name from the class name and the constructor's
-        # arguments
-        name = cls.__qualname__
-        name += obj._append_parameters_to_name()
-        name += obj._append_fixture_id(_rfm_fixt_variant)
-
-        # or alternatively, if the parameterized test was defined the old way.
-        if args or kwargs:
-            arg_names = map(lambda x: util.toalphanum(str(x)),
-                            itertools.chain(args, kwargs.values()))
-            name += '_' + '_'.join(arg_names)
-
-=======
     def __new__(cls, *args, **kwargs):
         obj = super().__new__(cls)
 
->>>>>>> 6fd76da1
         # Determine the prefix
         try:
             prefix = cls._rfm_custom_prefix
@@ -857,22 +833,6 @@
     def __init__(self):
         pass
 
-<<<<<<< HEAD
-    def _append_parameters_to_name(self):
-        if self._rfm_param_space.params:
-            return '_' + '_'.join([util.toalphanum(str(self.__dict__[key]))
-                                   for key in self._rfm_param_space.params])
-        else:
-            return ''
-
-    def _append_fixture_id(self, fixt_id):
-        if self._rfm_fixture_space.fixtures and not fixt_id is None:
-            return f'_v{fixt_id}'
-        else:
-            return ''
-
-=======
->>>>>>> 6fd76da1
     @classmethod
     def __init_subclass__(cls, *, special=False, pin_prefix=False,
                           require_version=None, **kwargs):
@@ -898,6 +858,7 @@
 
             # Add the parameters to the name.
             self.name += self._append_parameters_to_name()
+            name += obj._append_fixture_id(kwargs.pop('_rfm_fixt_v', None))
 
             # Add the parameters from the parameterized_test decorator.
             if args or kwargs:
@@ -961,6 +922,12 @@
         if self._rfm_param_space.params:
             return '_' + '_'.join([util.toalphanum(str(self.__dict__[key]))
                                    for key in self._rfm_param_space.params])
+        else:
+            return ''
+
+    def _append_fixture_id(self, fixt_id):
+        if self._rfm_fixture_space.fixtures and not fixt_id is None:
+            return f'_v{fixt_id}'
         else:
             return ''
 
