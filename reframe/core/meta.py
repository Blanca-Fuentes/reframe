# Copyright 2016-2021 Swiss National Supercomputing Centre (CSCS/ETH Zurich)
# ReFrame Project Developers. See the top-level LICENSE file for details.
#
# SPDX-License-Identifier: BSD-3-Clause

#
# Meta-class for creating regression tests.
#


from reframe.core.exceptions import ReframeSyntaxError
import reframe.core.namespaces as namespaces
import reframe.core.parameters as parameters
import reframe.core.variables as variables


class RegressionTestMeta(type):

    class MetaNamespace(namespaces.LocalNamespace):
<<<<<<< HEAD
        '''Custom namespace to control the cls attribute assignment.'''
=======
        '''Custom namespace to control the cls attribute assignment.

        Regular Python class attributes can be overriden by either
        parameters or variables respecting the order of execution.
        A variable or a parameter may not be declared more than once in the
        same class body. Overriding a variable with a parameter or the other
        way around has an undefined behaviour. A variable's value may be
        updated multiple times within the same class body. A parameter's
        value may not be updated more than once within the same class body.
        '''
>>>>>>> dcab64b6

        def __setitem__(self, key, value):
            if isinstance(value, variables.TestVar):
                # Insert the attribute in the variable namespace
                self['_rfm_local_var_space'][key] = value
                value.__set_name__(self, key)

                # Override the regular class attribute (if present)
                self._namespace.pop(key, None)

            elif isinstance(value, parameters.TestParam):
                # Insert the attribute in the parameter namespace
                self['_rfm_local_param_space'][key] = value

                # Override the regular class attribute (if present)
                self._namespace.pop(key, None)

            elif key in self['_rfm_local_param_space']:
                raise ValueError(
                    f'cannot override parameter {key!r}'
                )
            else:
                # Insert the items manually to overide the namespace clash
                # check from the base namespace.
                self._namespace[key] = value

        def __getitem__(self, key):
            '''Expose and control access to the local namespaces.

            Variables may only be retrieved if their value has been previously
            set. Accessing a parameter in the class body is disallowed (the
            actual test parameter is set during the class instantiation).
            '''
            try:
                return super().__getitem__(key)
            except KeyError as err:
                try:
                    # Handle variable access
                    return self['_rfm_local_var_space'][key]

                except KeyError:
                    # Handle parameter access
                    if key in self['_rfm_local_param_space']:
                        raise ValueError(
                            'accessing a test parameter from the class '
                            'body is disallowed'
                        ) from None
                    else:
                        # As the last resource, look if key is a variable in
                        # any of the base classes. If so, make its value
                        # available in the current class' namespace.
                        for b in self['_rfm_bases']:
                            if key in b._rfm_var_space:
                                # Store a deep-copy of the variable's
                                # value and return.
                                v = b._rfm_var_space[key].default_value
                                self._namespace[key] = v
                                return self._namespace[key]

                        # If 'key' is neither a variable nor a parameter,
                        # raise the exception from the base __getitem__.
                        raise err from None

    @classmethod
    def __prepare__(metacls, name, bases, **kwargs):
        namespace = super().__prepare__(name, bases, **kwargs)

        # Keep reference to the bases inside the namespace
        namespace['_rfm_bases'] = [
            b for b in bases if hasattr(b, '_rfm_var_space')
        ]

        # Regression test parameter space defined at the class level
        local_param_space = namespaces.LocalNamespace()
        namespace['_rfm_local_param_space'] = local_param_space

        # Directive to insert a regression test parameter directly in the
        # class body as: `P0 = parameter([0,1,2,3])`.
        namespace['parameter'] = parameters.TestParam

        # Regression test var space defined at the class level
        local_var_space = namespaces.LocalNamespace()
        namespace['_rfm_local_var_space'] = local_var_space

        # Directives to add/modify a regression test variable
        namespace['variable'] = variables.TestVar
        namespace['required'] = variables.Undefined
        return metacls.MetaNamespace(namespace)

    def __new__(metacls, name, bases, namespace, **kwargs):
        return super().__new__(metacls, name, bases, dict(namespace), **kwargs)

    def __init__(cls, name, bases, namespace, **kwargs):
        super().__init__(name, bases, namespace, **kwargs)

        # Create a set with the attribute names already in use.
        cls._rfm_dir = set()
        for base in bases:
            if hasattr(base, '_rfm_dir'):
                cls._rfm_dir.update(base._rfm_dir)

        used_attribute_names = set(cls._rfm_dir)

        # Build the var space and extend the target namespace
        variables.VarSpace(cls, used_attribute_names)
        used_attribute_names.update(cls._rfm_var_space.vars)

        # Build the parameter space
        parameters.ParamSpace(cls, used_attribute_names)

        # Update used names set with the local __dict__
        cls._rfm_dir.update(cls.__dict__)

        # Set up the hooks for the pipeline stages based on the _rfm_attach
        # attribute; all dependencies will be resolved first in the post-setup
        # phase if not assigned elsewhere
        hooks = {}
        fn_with_deps = []
        for v in namespace.values():
            if hasattr(v, '_rfm_attach'):
                for phase in v._rfm_attach:
                    try:
                        hooks[phase].append(v)
                    except KeyError:
                        hooks[phase] = [v]

            try:
                if v._rfm_resolve_deps:
                    fn_with_deps.append(v)
            except AttributeError:
                pass

        if fn_with_deps:
            hooks['post_setup'] = fn_with_deps + hooks.get('post_setup', [])

        cls._rfm_pipeline_hooks = hooks
        cls._rfm_disabled_hooks = set()
        cls._final_methods = {v.__name__ for v in namespace.values()
                              if hasattr(v, '_rfm_final')}

        # Add the final functions from its parents
        cls._final_methods.update(*(b._final_methods for b in bases
                                    if hasattr(b, '_final_methods')))

        if hasattr(cls, '_rfm_special_test') and cls._rfm_special_test:
            return

        for v in namespace.values():
            for b in bases:
                if not hasattr(b, '_final_methods'):
                    continue

                if callable(v) and v.__name__ in b._final_methods:
                    msg = (f"'{cls.__qualname__}.{v.__name__}' attempts to "
                           f"override final method "
                           f"'{b.__qualname__}.{v.__name__}'; "
                           f"you should use the pipeline hooks instead")
                    raise ReframeSyntaxError(msg)

    def __call__(cls, *args, **kwargs):
        '''Intercept reframe-specific constructor arguments.

        When registering a regression test using any supported decorator,
        this decorator may pass additional arguments to the class constructor
        to perform specific reframe-internal actions. This gives extra control
        over the class instantiation process, allowing reframe to instantiate
        the regression test class differently if this class was registered or
        not (e.g. when deep-copying a regression test object). These interal
        arguments must be intercepted before the object initialization, since
        these would otherwise affect the __init__ method's signature, and these
        internal mechanisms must be fully transparent to the user.
        '''
        obj = cls.__new__(cls, *args, **kwargs)

        # Intercept constructor arguments
        kwargs.pop('_rfm_use_params', None)

        obj.__init__(*args, **kwargs)
        return obj

    def __getattr__(cls, name):
        ''' Attribute lookup method for the MetaNamespace.

        This metaclass implements a custom namespace, where built-in `variable`
        and `parameter` types are stored in their own sub-namespaces (see
        :class:`reframe.core.meta.RegressionTestMeta.MetaNamespace`).
        This method will perform an attribute lookup on these sub-namespaces if
        a call to the default `__getattribute__` method fails to retrieve the
        requested class attribute.
        '''
        try:
            return cls._rfm_var_space.vars[name]
        except KeyError:
            try:
                return cls._rfm_param_space.params[name]
            except KeyError:
                raise AttributeError(
                    f'class {cls.__qualname__!r} has no attribute {name!r}'
                ) from None

    @property
    def param_space(cls):
        # Make the parameter space available as read-only
        return cls._rfm_param_space

    def is_abstract(cls):
        '''Check if the test is an abstract test.

        If the parameter space has undefined parameters, the test is considered
        an abstract test. If that is the case, the length of the parameter
        space is just 0.

        :return: bool indicating wheteher the test is abstract or not

        :meta private:
        '''
        return len(cls.param_space) == 0<|MERGE_RESOLUTION|>--- conflicted
+++ resolved
@@ -17,9 +17,6 @@
 class RegressionTestMeta(type):
 
     class MetaNamespace(namespaces.LocalNamespace):
-<<<<<<< HEAD
-        '''Custom namespace to control the cls attribute assignment.'''
-=======
         '''Custom namespace to control the cls attribute assignment.
 
         Regular Python class attributes can be overriden by either
@@ -30,7 +27,6 @@
         updated multiple times within the same class body. A parameter's
         value may not be updated more than once within the same class body.
         '''
->>>>>>> dcab64b6
 
         def __setitem__(self, key, value):
             if isinstance(value, variables.TestVar):
