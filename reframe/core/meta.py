--- conflicted
+++ resolved
@@ -197,18 +197,6 @@
 
             See online docs for more information.
             '''
-<<<<<<< HEAD
-
-            if stage not in _USER_PIPELINE_STAGES:
-                raise ReframeSyntaxError(
-                    f'invalid pipeline stage specified: {stage!r}'
-                )
-
-            if stage == 'init':
-                raise ReframeSyntaxError('pre-init hooks are not allowed')
-
-=======
->>>>>>> 9028a9b3
             return hooks.attach_to('pre_' + stage)
 
         def run_after(stage):
@@ -216,23 +204,6 @@
 
             See online docs for more information.
             '''
-<<<<<<< HEAD
-
-            if stage not in _USER_PIPELINE_STAGES:
-                raise ReframeSyntaxError(
-                    f'invalid pipeline stage specified: {stage!r}'
-                )
-
-            # Map user stage names to the actual pipeline functions if needed
-            if stage == 'init':
-                stage = '__init__'
-            elif stage == 'compile':
-                stage = 'compile_wait'
-            elif stage == 'run':
-                stage = 'run_wait'
-
-=======
->>>>>>> 9028a9b3
             return hooks.attach_to('post_' + stage)
 
         namespace['run_before'] = run_before
