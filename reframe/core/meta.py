# Copyright 2016-2021 Swiss National Supercomputing Centre (CSCS/ETH Zurich)
# ReFrame Project Developers. See the top-level LICENSE file for details.
#
# SPDX-License-Identifier: BSD-3-Clause

#
# Meta-class for creating regression tests.
#

import functools
import types

import reframe.core.namespaces as namespaces
import reframe.core.parameters as parameters
import reframe.core.variables as variables
import reframe.core.hooks as hooks

from reframe.core.exceptions import ReframeSyntaxError
from reframe.core.deferrable import deferrable


_USER_PIPELINE_STAGES = (
    'init', 'setup', 'compile', 'run', 'sanity', 'performance', 'cleanup'
)


class RegressionTestMeta(type):

    class MetaNamespace(namespaces.LocalNamespace):
        '''Custom namespace to control the cls attribute assignment.

        Regular Python class attributes can be overridden by either
        parameters or variables respecting the order of execution.
        A variable or a parameter may not be declared more than once in the
        same class body. Overriding a variable with a parameter or the other
        way around has an undefined behavior. A variable's value may be
        updated multiple times within the same class body. A parameter's
        value may not be updated more than once within the same class body.
        '''

        def __setitem__(self, key, value):
            if isinstance(value, variables.TestVar):
                # Insert the attribute in the variable namespace
                self['_rfm_local_var_space'][key] = value
                value.__set_name__(self, key)

                # Override the regular class attribute (if present)
                self._namespace.pop(key, None)

            elif isinstance(value, parameters.TestParam):
                # Insert the attribute in the parameter namespace
                self['_rfm_local_param_space'][key] = value

                # Override the regular class attribute (if present)
                self._namespace.pop(key, None)

            elif key in self['_rfm_local_param_space']:
                raise ValueError(
                    f'cannot override parameter {key!r}'
                )
            else:
                # Insert the items manually to overide the namespace clash
                # check from the base namespace.
                self._namespace[key] = value

        def __getitem__(self, key):
            '''Expose and control access to the local namespaces.

            Variables may only be retrieved if their value has been previously
            set. Accessing a parameter in the class body is disallowed (the
            actual test parameter is set during the class instantiation).
            '''

            try:
                return super().__getitem__(key)
            except KeyError as err:
                try:
                    # Handle variable access
                    return self['_rfm_local_var_space'][key]

                except KeyError:
                    # Handle parameter access
                    if key in self['_rfm_local_param_space']:
                        raise ValueError(
                            'accessing a test parameter from the class '
                            'body is disallowed'
                        ) from None
                    else:
                        # As the last resource, look if key is a variable in
                        # any of the base classes. If so, make its value
                        # available in the current class' namespace.
                        for b in self['_rfm_bases']:
                            if key in b._rfm_var_space:
                                # Store a deep-copy of the variable's
                                # value and return.
                                v = b._rfm_var_space[key].default_value
                                self._namespace[key] = v
                                return self._namespace[key]

                        # If 'key' is neither a variable nor a parameter,
                        # raise the exception from the base __getitem__.
                        raise err from None

    class WrappedFunction:
        '''Descriptor to wrap a free function as a bound-method.

        The free function object is wrapped by the constructor. Instances
        of this class should be inserted into the namespace of the target class
        with the desired name for the bound-method. Since this class is a
        descriptor, the `__get__` method will return the right bound-method
        when accessed from a class instance.

        :meta private:
        '''

        __slots__ = ('fn')

        def __init__(self, fn, name=None):
            @functools.wraps(fn)
            def _fn(*args, **kwargs):
                return fn(*args, **kwargs)

            self.fn = _fn
            if name:
                self.fn.__name__ = name

        def __get__(self, obj, objtype=None):
            if objtype is None:
                objtype = type(obj)

            self.fn.__qualname__ = '.'.join(
                [objtype.__qualname__, self.fn.__name__]
            )
            if obj is None:
                return self.fn

            return types.MethodType(self.fn, obj)

        def __call__(self, *args, **kwargs):
            return self.fn(*args, **kwargs)

        def __getattr__(self, name):
            if name in self.__slots__:
                return super().__getattr__(name)
            else:
                return getattr(self.fn, name)

        def __setattr__(self, name, value):
            if name in self.__slots__:
                super().__setattr__(name, value)
            else:
                setattr(self.fn, name, value)

    @classmethod
    def __prepare__(metacls, name, bases, **kwargs):
        namespace = super().__prepare__(name, bases, **kwargs)

        # Keep reference to the bases inside the namespace
        namespace['_rfm_bases'] = [
            b for b in bases if hasattr(b, '_rfm_var_space')
        ]

        # Regression test parameter space defined at the class level
        local_param_space = namespaces.LocalNamespace()
        namespace['_rfm_local_param_space'] = local_param_space

        # Directive to insert a regression test parameter directly in the
        # class body as: `P0 = parameter([0,1,2,3])`.
        namespace['parameter'] = parameters.TestParam

        # Regression test var space defined at the class level
        local_var_space = namespaces.LocalNamespace()
        namespace['_rfm_local_var_space'] = local_var_space

        # Directives to add/modify a regression test variable
        namespace['variable'] = variables.TestVar
        namespace['required'] = variables.Undefined

        def bind(fn, name=None):
            '''Directive to bind a free function to a class.

<<<<<<< HEAD
            By default, the function is bound with the same name as the free
            function. However, the function can be bound using a different name
            with the ``name`` argument.

            :param fn: external function to be bound to a class.
            :param name: bind the function under a different name.
=======
            See online docs for more information.
>>>>>>> 114b4b39
            '''

            inst = metacls.WrappedFunction(fn, name)
            namespace[inst.__name__] = inst
            return inst

        namespace['bind'] = bind

        # Hook-related functionality
        def run_before(stage):
            '''Decorator for attaching a test method to a pipeline stage.

            See online docs for more information.
            '''

            if stage not in _USER_PIPELINE_STAGES:
                raise ValueError(
                    f'invalid pipeline stage specified: {stage!r}'
                )

            if stage == 'init':
                raise ValueError('pre-init hooks are not allowed')

            return hooks.attach_to('pre_' + stage)

        namespace['run_before'] = run_before

        def run_after(stage):
            '''Decorator for attaching a test method to a pipeline stage.

            See online docs for more information.
            '''

            if stage not in _USER_PIPELINE_STAGES:
                raise ValueError(
                    f'invalid pipeline stage specified: {stage!r}'
                )

            # Map user stage names to the actual pipeline functions if needed
            if stage == 'init':
                stage = '__init__'
            elif stage == 'compile':
                stage = 'compile_wait'
            elif stage == 'run':
                stage = 'run_wait'

            return hooks.attach_to('post_' + stage)

        namespace['run_after'] = run_after
        namespace['require_deps'] = hooks.require_deps

        # Machinery to add a sanity function
        def sanity_function(fn):
            '''Mark a function as the test's sanity function.

            Decorated functions must be unary and they will be converted into
            deferred expressions.
            '''

            _def_fn = deferrable(fn)
            setattr(_def_fn, '_rfm_sanity_fn', True)
            return _def_fn

        namespace['sanity_function'] = sanity_function
        namespace['deferrable'] = deferrable
        return metacls.MetaNamespace(namespace)

    def __new__(metacls, name, bases, namespace, **kwargs):
        '''Remove directives from the class namespace.

        It does not make sense to have some directives available after the
        class was created or even at the instance level (e.g. doing
        ``self.parameter([1, 2, 3])`` does not make sense). So here, we
        intercept those directives out of the namespace before the class is
        constructed.
        '''

        blacklist = [
            'parameter', 'variable', 'bind', 'run_before', 'run_after',
            'require_deps', 'deferrable', 'sanity_function'
        ]
        for b in blacklist:
            namespace.pop(b, None)

        return super().__new__(metacls, name, bases, dict(namespace), **kwargs)

    def __init__(cls, name, bases, namespace, **kwargs):
        super().__init__(name, bases, namespace, **kwargs)

        # Create a set with the attribute names already in use.
        cls._rfm_dir = set()
        for b in bases:
            if hasattr(b, '_rfm_dir'):
                cls._rfm_dir.update(b._rfm_dir)

        used_attribute_names = set(cls._rfm_dir)

        # Build the var space and extend the target namespace
        variables.VarSpace(cls, used_attribute_names)
        used_attribute_names.update(cls._rfm_var_space.vars)

        # Build the parameter space
        parameters.ParamSpace(cls, used_attribute_names)

        # Update used names set with the local __dict__
        cls._rfm_dir.update(cls.__dict__)

        # Set up the hooks for the pipeline stages based on the _rfm_attach
        # attribute; all dependencies will be resolved first in the post-setup
        # phase if not assigned elsewhere
        hook_reg = hooks.HookRegistry.create(namespace)
        for b in bases:
            if hasattr(b, '_rfm_pipeline_hooks'):
                hook_reg.update(getattr(b, '_rfm_pipeline_hooks'))

        cls._rfm_pipeline_hooks = hook_reg

        # Gather all the locally defined sanity functions based on the
        # _rfm_sanity_fn attribute.
        local_sn_fn = [
            v for v in namespace.values() if hasattr(v, '_rfm_sanity_fn')
        ]
        if local_sn_fn != []:
            if len(local_sn_fn) > 1:
                raise ReframeSyntaxError(
                    f'class {cls.__qualname__!r} defines more than one sanity '
                    'function in the class body.'
                )

            cls._rfm_sanity = local_sn_fn[0]
        else:
            # Search the bases if no local sanity functions exist.
            for b in bases:
                try:
                    cls._rfm_sanity = getattr(b, '_rfm_sanity')
                    break
                except AttributeError:
                    continue

        cls._final_methods = {v.__name__ for v in namespace.values()
                              if hasattr(v, '_rfm_final')}

        # Add the final functions from its parents
        cls._final_methods.update(*(b._final_methods for b in bases
                                    if hasattr(b, '_final_methods')))

        if getattr(cls, '_rfm_special_test', None):
            return

        bases_w_final = [b for b in bases if hasattr(b, '_final_methods')]
        for v in namespace.values():
            for b in bases_w_final:
                if callable(v) and v.__name__ in b._final_methods:
                    msg = (f"'{cls.__qualname__}.{v.__name__}' attempts to "
                           f"override final method "
                           f"'{b.__qualname__}.{v.__name__}'; "
                           f"you should use the pipeline hooks instead")
                    raise ReframeSyntaxError(msg)

    def __call__(cls, *args, **kwargs):
        '''Intercept reframe-specific constructor arguments.

        When registering a regression test using any supported decorator,
        this decorator may pass additional arguments to the class constructor
        to perform specific reframe-internal actions. This gives extra control
        over the class instantiation process, allowing reframe to instantiate
        the regression test class differently if this class was registered or
        not (e.g. when deep-copying a regression test object). These internal
        arguments must be intercepted before the object initialization, since
        these would otherwise affect the __init__ method's signature, and these
        internal mechanisms must be fully transparent to the user.
        '''

        obj = cls.__new__(cls, *args, **kwargs)

        # Intercept constructor arguments
        kwargs.pop('_rfm_use_params', None)

        obj.__init__(*args, **kwargs)
        return obj

    def __getattribute__(cls, name):
        '''Attribute lookup method for custom class attributes.
        
        ReFrame test variables are descriptors injected at the class level.
        If a variable descriptor has already been injected into the class,
        do not return the descriptor object and return the default value
        associated with that variable instead.

        .. warning::
            .. versionchanged:: 3.7.0
               Prior versions exposed the variable descriptor object if this
               was already present in the class, instead of returning the
               variable's default value.
        '''

<<<<<<< HEAD
        try:
            var_space = super().__getattribute__('_rfm_var_space')
        except AttributeError:
            var_space = None

        # If the variable is already injected, delegate lookup to __getattr__.
        if var_space and name in var_space.injected_vars:
            raise AttributeError('delegate variable lookup to __getattr__')

        # Default back to the base method if no special treatment required.
        return super().__getattribute__(name)

    def __getattr__(cls, name):
        '''Backup attribute lookup method into custom namespaces.

        Some ReFrame built-in types are stored under their own sub-namespaces.
        This method will perform an attribute lookup on these sub-namespaces
        if a call to the default :func:`__getattribute__` method fails to
        retrieve the requested class attribute.
=======
        This metaclass uses a custom namespace, where ``variable`` built-in
        and ``parameter`` types are stored in their own sub-namespaces (see
        :class:`reframe.core.meta.RegressionTestMeta.MetaNamespace`). This
        method will perform an attribute lookup on these sub-namespaces if a
        call to the default :func:`__getattribute__` method fails to retrieve
        the requested class attribute.
>>>>>>> 114b4b39
        '''

        try:
            var_space = super().__getattribute__('_rfm_var_space')
            return var_space.vars[name]
        except AttributeError:
            '''Catch early access attempt to the variable space.'''
        except KeyError:
            '''Requested name not in variable space.'''

        try:
            param_space = super().__getattribute__('_rfm_param_space')
            return param_space.params[name]
        except AttributeError:
            '''Catch early access attempt to the parameter space.'''
        except KeyError:
            '''Requested name not in parameter space.'''

        raise AttributeError(
            f'class {cls.__qualname__!r} has no attribute {name!r}'
        ) from None

    def __setattr__(cls, name, value):
        '''Handle the special treatment required for variables and parameters.

        A variable's default value can be updated when accessed as a regular
        class attribute. This behavior does not apply when the assigned value
        is a descriptor object. In that case, the task of setting the value is
        delegated to the base :func:`__setattr__` (this is to comply with
        standard Python behavior). However, since the variables are already
        descriptors which are injected during class instantiation, we disallow
        any attempt to override this descriptor (since it would be silently
        re-overridden in any case).

        Altering the value of a parameter when accessed as a class attribute
        is not allowed. This would break the parameter space internals.
        '''

        # Set the value of a variable (except when the value is a descriptor).
        try:
            var_space = super().__getattribute__('_rfm_var_space')
            if name in var_space:
                if not hasattr(value, '__get__'):
                    var_space[name].define(value)
                    return
                elif not var_space[name].field is value:
                    desc = '.'.join([cls.__qualname__, name])
                    raise ValueError(
                        f'cannot override variable descriptor {desc!r}'
                    )

        except AttributeError:
            pass

        # Catch attempts to override a test parameter
        try:
            param_space = super().__getattribute__('_rfm_param_space')
            if name in param_space.params:
                raise ValueError(f'cannot override parameter {name!r}')

        except AttributeError:
            pass

        super().__setattr__(name, value)

    @property
    def param_space(cls):
        ''' Make the parameter space available as read-only.'''
        return cls._rfm_param_space

    def is_abstract(cls):
        '''Check if the class is an abstract test.

        This is the case when some parameters are undefined, which results in
        the length of the parameter space being 0.

        :return: bool indicating whether the test has undefined parameters.

        :meta private:
        '''
        return len(cls.param_space) == 0<|MERGE_RESOLUTION|>--- conflicted
+++ resolved
@@ -179,16 +179,7 @@
         def bind(fn, name=None):
             '''Directive to bind a free function to a class.
 
-<<<<<<< HEAD
-            By default, the function is bound with the same name as the free
-            function. However, the function can be bound using a different name
-            with the ``name`` argument.
-
-            :param fn: external function to be bound to a class.
-            :param name: bind the function under a different name.
-=======
             See online docs for more information.
->>>>>>> 114b4b39
             '''
 
             inst = metacls.WrappedFunction(fn, name)
@@ -372,7 +363,7 @@
 
     def __getattribute__(cls, name):
         '''Attribute lookup method for custom class attributes.
-        
+
         ReFrame test variables are descriptors injected at the class level.
         If a variable descriptor has already been injected into the class,
         do not return the descriptor object and return the default value
@@ -385,7 +376,6 @@
                variable's default value.
         '''
 
-<<<<<<< HEAD
         try:
             var_space = super().__getattribute__('_rfm_var_space')
         except AttributeError:
@@ -405,14 +395,6 @@
         This method will perform an attribute lookup on these sub-namespaces
         if a call to the default :func:`__getattribute__` method fails to
         retrieve the requested class attribute.
-=======
-        This metaclass uses a custom namespace, where ``variable`` built-in
-        and ``parameter`` types are stored in their own sub-namespaces (see
-        :class:`reframe.core.meta.RegressionTestMeta.MetaNamespace`). This
-        method will perform an attribute lookup on these sub-namespaces if a
-        call to the default :func:`__getattribute__` method fails to retrieve
-        the requested class attribute.
->>>>>>> 114b4b39
         '''
 
         try:
