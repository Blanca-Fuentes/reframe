--- conflicted
+++ resolved
@@ -69,9 +69,5 @@
                 }
             ]
         }
-<<<<<<< HEAD
-    ]
-=======
     ]   # end of logging
->>>>>>> 32f9e258
 }