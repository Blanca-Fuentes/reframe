--- conflicted
+++ resolved
@@ -51,7 +51,7 @@
         pass
 
     @abc.abstractmethod
-    def finished(self, job):
+    def finished(self, job, max_pending_time):
         pass
 
 
@@ -344,12 +344,8 @@
         if self.jobid is None:
             raise JobNotStartedError('cannot wait an unstarted job')
 
-<<<<<<< HEAD
+        self._completion_time = self._completion_time or time.time()
         return self.scheduler.wait(self, self.max_pending_time)
-=======
-        self.scheduler.wait(self)
-        self._completion_time = self._completion_time or time.time()
->>>>>>> 96dab155
 
     def cancel(self):
         if self.jobid is None:
@@ -361,7 +357,7 @@
         if self.jobid is None:
             raise JobNotStartedError('cannot poll an unstarted job')
 
-        done = self.scheduler.finished(self)
+        done = self.scheduler.finished(self, self.max_pending_time)
         if done:
             self._completion_time = self._completion_time or time.time()
 
