--- conflicted
+++ resolved
@@ -65,30 +65,7 @@
             return
 
         if completed.returncode != 0:
-<<<<<<< HEAD
             raise JobError(f'qstat failed: {completed.stderr}')
-=======
-            raise JobError('qstat failed: %s' % completed.stderr, job.jobid)
-
-        nodelist_match = re.search(
-            r'exec_host = (?P<nodespec>[\S\t\n]+)',
-            completed.stdout,
-            re.MULTILINE
-        )
-        if nodelist_match:
-            nodespec = nodelist_match.group('nodespec')
-            nodespec = re.sub(r'[\n\t]*', '', nodespec)
-            self._set_nodelist(job, nodespec)
-
-        state_match = re.search(
-            r'^\s*job_state = (?P<state>[A-Z])', completed.stdout, re.MULTILINE
-        )
-        if not state_match:
-            getlogger().debug(
-                'job state not found (stdout follows)\n%s' % completed.stdout
-            )
-            return
->>>>>>> 8dc322da
 
         jobs_info = {}
         for job_raw_info in completed.stdout.split('\n\n'):
@@ -110,10 +87,13 @@
 
             stdout = jobs_info[job.jobid]
             nodelist_match = re.search(
-                r'^\s*exec_host = (?P<nodespec>\S+)', stdout, re.MULTILINE
+                r'exec_host = (?P<nodespec>[\S\t\n]+)',
+                completed.stdout,
+                re.MULTILINE
             )
             if nodelist_match:
                 nodespec = nodelist_match.group('nodespec')
+                nodespec = re.sub(r'[\n\t]*', '', nodespec)
                 self._set_nodelist(job, nodespec)
 
             state_match = re.search(
