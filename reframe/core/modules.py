--- conflicted
+++ resolved
@@ -82,6 +82,8 @@
             return ModulesSystem(NoModImpl())
         elif modules_kind == 'tmod':
             return ModulesSystem(TModImpl())
+        elif modules_kind == 'tmod4':
+            return ModulesSystem(TMod4Impl())
         elif modules_kind == 'lmod':
             return ModulesSystem(LModImpl())
         else:
@@ -608,34 +610,4 @@
         return ''
 
     def emit_unload_instr(self, module):
-<<<<<<< HEAD
-        return ''
-=======
-        return ''
-
-
-# The module system used by the framework
-_modules_system = None
-
-
-def init_modules_system(modules_kind=None):
-    global _modules_system
-
-    if modules_kind is None:
-        _modules_system = ModulesSystem(NoModImpl())
-    elif modules_kind == 'tmod':
-        _modules_system = ModulesSystem(TModImpl())
-    elif modules_kind == 'tmod4':
-        _modules_system = ModulesSystem(TMod4Impl())
-    elif modules_kind == 'lmod':
-        _modules_system = ModulesSystem(LModImpl())
-    else:
-        raise ConfigError('unknown module system: %s' % modules_kind)
-
-
-def get_modules_system():
-    if _modules_system is None:
-        raise ConfigError('no modules system is configured')
-
-    return _modules_system
->>>>>>> 72f699a2
+        return ''