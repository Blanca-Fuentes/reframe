--- conflicted
+++ resolved
@@ -452,11 +452,8 @@
                     "check_search_recursive": {"type": "boolean"},
                     "clean_stagedir": {"type": "boolean"},
                     "colorize": {"type": "boolean"},
-<<<<<<< HEAD
                     "compact_test_names": {"type": "boolean"},
-=======
                     "git_clone_timeout": {"type": "number"},
->>>>>>> 3e69210e
                     "ignore_check_conflicts": {"type": "boolean"},
                     "trap_job_errors": {"type": "boolean"},
                     "keep_stage_files": {"type": "boolean"},
@@ -502,11 +499,8 @@
         "general/check_search_recursive": false,
         "general/clean_stagedir": true,
         "general/colorize": true,
-<<<<<<< HEAD
         "general/compact_test_names": false,
-=======
         "general/git_clone_timeout": 5,
->>>>>>> 3e69210e
         "general/ignore_check_conflicts": false,
         "general/trap_job_errors": false,
         "general/keep_stage_files": false,
